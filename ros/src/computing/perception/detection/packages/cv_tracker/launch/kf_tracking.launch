--- conflicted
+++ resolved
@@ -12,12 +12,9 @@
 
       <node pkg="cv_tracker" name="tracking" type="kf_track" output="screen">
           <remap from="/config/obj_car/kf" to="/config/car_kf" />
-<<<<<<< HEAD
           <param name="image_node" type="str" value="$(arg camera_id)$(arg image_src_car)"/>
-=======
           <remap from="/obj_car/image_obj_ranged" to="/sync_tracking/obj_car/image_obj_ranged" if="$(arg sync)" />
           <remap from="/image_raw" to="/sync_tracking/image_raw" if="$(arg sync)" />
->>>>>>> b1a06d95
       </node>
 
     </group>
@@ -30,12 +27,9 @@
 
       <node pkg="cv_tracker" name="tracking" type="kf_track">
           <remap from="/config/obj_person/kf" to="/config/pedestrian_kf" />
-<<<<<<< HEAD
           <param name="image_node" type="str" value="$(camera_id)$(arg image_src_pedestrian)"/>
-=======
           <remap from="/obj_person/image_obj_ranged" to="/sync_tracking/obj_person/image_obj_ranged" if="$(arg sync)" />
           <remap from="/image_raw" to="/sync_tracking/image_raw" if="$(arg sync)" />
->>>>>>> b1a06d95
       </node>
 
     </group>
