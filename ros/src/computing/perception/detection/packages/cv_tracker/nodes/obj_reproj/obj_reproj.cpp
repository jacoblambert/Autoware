--- conflicted
+++ resolved
@@ -443,66 +443,8 @@
   pub = n.advertise<cv_tracker::obj_label>("obj_label",1);
   marker_pub = n.advertise<visualization_msgs::MarkerArray>("obj_label_marker", 1);
 
-<<<<<<< HEAD
   ros::Subscriber projection = n.subscribe(projectionMat_topic_name, 1, projection_callback);
-
-  /*
-  //read calibration value
-  //TO DO : subscribe from topic
-  cv::Mat Cintrinsic;
-  std::string camera_yaml;
-
-  n.param<std::string>("/scan2image/camera_yaml", camera_yaml,STR(CAMERA_YAML));
-
-  cv::FileStorage camera_file(camera_yaml.c_str(), cv::FileStorage::READ); 
-  if(!camera_file.isOpened()){
-    fprintf(stderr,"%s, : cannot open file\n",camera_yaml.c_str());
-    exit(EXIT_FAILURE);
-  }
-  camera_file["intrinsic"] >> Cintrinsic; 
-  camera_file.release(); 
-
-  double fkx = Cintrinsic.at<float>(0,0);
-  double fky = Cintrinsic.at<float>(1,1);
-  double Ox = Cintrinsic.at<float>(0,2);
-  double Oy = Cintrinsic.at<float>(1,2);
-  */
-
-  double fkx = 1360.260477;
-  double fky = 1360.426247;
-  double Ox = 440.017336;
-  double Oy = 335.274106;
-
-/*  std::string lidar_3d_yaml = "";
-
-  if (private_nh.getParam("lidar_3d_yaml", lidar_3d_yaml) == false) {
-      std::cerr << "error! usage : rosrun  cv_tracker obj_reproj _lidar_3d_yaml:=[file]" << std::endl;
-      exit(-1);
-  }
-
-  cv::FileStorage lidar_3d_file(lidar_3d_yaml.c_str(), cv::FileStorage::READ); 
-  if(!lidar_3d_file.isOpened()){
-    fprintf(stderr,"%s, : cannot open file\n",lidar_3d_yaml.c_str());
-    exit(EXIT_FAILURE);
-  }
-  lidar_3d_file["CameraExtrinsicMat"] >> Lintrinsic; 
-  lidar_3d_file.release(); 
-*/
-
-
-
-  /*
-  double fkx = 5.83199829e+02;
-  double fky = 3.74826355e+02;
-  double Ox =  5.83989319e+02;
-  double Oy = 2.41745468e+02;
-  */
-
-  ol.setCameraParam(fkx,fky,Ox,Oy);
-=======
-  ros::Subscriber projection = n.subscribe("/projection_matrix", 1, projection_callback);
   ros::Subscriber camera_info = n.subscribe("/camera/camera_info", 1, camera_info_callback);
->>>>>>> b1a06d95
 
   //set angle and position flag : false at first
   gnssGetFlag = false;
