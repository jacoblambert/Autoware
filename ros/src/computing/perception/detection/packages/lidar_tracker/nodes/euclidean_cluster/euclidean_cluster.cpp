#include <ros/ros.h>

#include <pcl_conversions/pcl_conversions.h>
#include <pcl/PCLPointCloud2.h>
#include <pcl/conversions.h>
#include <pcl_ros/transforms.h>
#include <pcl_ros/point_cloud.h>

#include <pcl/ModelCoefficients.h>
#include <pcl/point_types.h>

#include <pcl/filters/extract_indices.h>
#include <pcl/filters/voxel_grid.h>
#include <pcl/filters/conditional_removal.h>

#include <pcl/features/normal_3d.h>
#include <pcl/features/normal_3d_omp.h>
#include <pcl/features/don.h>
#include <pcl/features/fpfh_omp.h>

#include <pcl/kdtree/kdtree.h>

#include <pcl/sample_consensus/method_types.h>
#include <pcl/sample_consensus/model_types.h>

#include <pcl/segmentation/sac_segmentation.h>
#include <pcl/segmentation/extract_clusters.h>
#include <pcl/segmentation/conditional_euclidean_clustering.h>
#include <pcl/segmentation/progressive_morphological_filter.h>

#include <pcl/common/common.h>

#include <pcl/search/organized.h>
#include <pcl/search/kdtree.h>

#include <pcl/segmentation/extract_clusters.h>

#include <visualization_msgs/MarkerArray.h>
#include <visualization_msgs/Marker.h>

#include <std_msgs/Float32MultiArray.h>
#include <std_msgs/MultiArrayLayout.h>
#include <std_msgs/MultiArrayDimension.h>

#include <lidar_tracker/centroids.h>
#include <lidar_tracker/CloudCluster.h>
#include <lidar_tracker/CloudClusterArray.h>

#include <vector_map_server/PositionState.h>

#include <jsk_recognition_msgs/BoundingBox.h>
#include <jsk_recognition_msgs/BoundingBoxArray.h>

#include <tf/tf.h>

#include <limits>
#include <cmath>

#include <opencv/cv.h>
#include <opencv/highgui.h>
#include <opencv2/contrib/contrib.hpp>

#include <chrono>
#include <iostream>
#include <vector>
#include <string>

#include "Cluster.h"

//#include <vector_map/vector_map.h>
//#include <vector_map_server/GetSignal.h>

using namespace cv;

std::vector<cv::Scalar> _colors;
ros::Publisher _pub_cluster_cloud;
ros::Publisher _pub_ground_cloud;
ros::Publisher _centroid_pub;
ros::Publisher _marker_pub;
ros::Publisher _pub_clusters_message;
visualization_msgs::Marker _visualization_marker;

ros::Publisher _pub_points_lanes_cloud;
ros::Publisher _pub_jsk_boundingboxes;

ros::ServiceClient _vectormap_server;

std_msgs::Header _velodyne_header;

pcl::PointCloud<pcl::PointXYZ> _sensor_cloud;

std::vector<double> _clustering_thresholds;
std::vector<double> _clustering_distances;

tf::StampedTransform* _transform;
tf::StampedTransform* _velodyne_output_transform;
tf::TransformListener* _transform_listener;

std::string _output_frame;
std::string _vectormap_frame;
static bool _velodyne_transform_available;
static bool _downsample_cloud;
static bool _pose_estimation;
static double _leaf_size;
static int _cluster_size_min;
static int _cluster_size_max;

static bool _remove_ground;	//only ground

static bool _using_sensor_cloud;
static bool _use_diffnormals;
static bool _use_vector_map;

static double _clip_min_height;
static double _clip_max_height;

static bool _keep_lanes;
static double _keep_lane_left_distance;
static double _keep_lane_right_distance;

static double _max_boundingbox_side;
static double _remove_points_upto;

void transformBoundingBox(const jsk_recognition_msgs::BoundingBox& in_boundingbox, jsk_recognition_msgs::BoundingBox& out_boundingbox, const std::string& in_target_frame, const std_msgs::Header& in_header)
{
	geometry_msgs::PoseStamped pose_in, pose_out;
	pose_in.header = in_header;
	pose_in.pose = in_boundingbox.pose;
	try
	{
		_transform_listener->transformPose(in_target_frame, ros::Time(), pose_in, in_header.frame_id,  pose_out);
	}
	catch (tf::TransformException &ex)
	{
		ROS_ERROR("transformBoundingBox: %s",ex.what());
	}
	out_boundingbox.pose = pose_out.pose;
	out_boundingbox.header = in_header;
	out_boundingbox.header.frame_id = in_target_frame;
	out_boundingbox.dimensions = in_boundingbox.dimensions;
	out_boundingbox.value = in_boundingbox.value;
	out_boundingbox.label = in_boundingbox.label;
}

void publishCloudClusters(const ros::Publisher* in_publisher, const lidar_tracker::CloudClusterArray& in_clusters, const std::string& in_target_frame, const std_msgs::Header& in_header)
{
	if (in_target_frame!=in_header.frame_id)
	{
		lidar_tracker::CloudClusterArray clusters_transformed;
		clusters_transformed.header = in_header;
		clusters_transformed.header.frame_id = in_target_frame;
		for (auto i=clusters_transformed.clusters.begin(); i!= clusters_transformed.clusters.end(); i++)
		{
			lidar_tracker::CloudCluster cluster_transformed;
			cluster_transformed.header = in_header;
			try
			{
				_transform_listener->lookupTransform(in_target_frame, _velodyne_header.frame_id,
										ros::Time(), *_transform);
				pcl_ros::transformPointCloud(in_target_frame, *_transform, i->cloud, cluster_transformed.cloud);
				_transform_listener->transformPoint(in_target_frame, ros::Time(), i->min_point, in_header.frame_id, cluster_transformed.min_point);
				_transform_listener->transformPoint(in_target_frame, ros::Time(), i->max_point, in_header.frame_id, cluster_transformed.max_point);
				_transform_listener->transformPoint(in_target_frame, ros::Time(), i->avg_point, in_header.frame_id, cluster_transformed.avg_point);
				_transform_listener->transformPoint(in_target_frame, ros::Time(), i->centroid_point, in_header.frame_id, cluster_transformed.centroid_point);

				cluster_transformed.dimensions = i->dimensions;
				cluster_transformed.eigen_values = i->eigen_values;
				cluster_transformed.eigen_vectors = i->eigen_vectors;

				transformBoundingBox(i->bounding_box, cluster_transformed.bounding_box, in_target_frame, in_header);

				clusters_transformed.clusters.push_back(cluster_transformed);
			}
			catch (tf::TransformException &ex)
			{
				ROS_ERROR("publishCloudClusters: %s",ex.what());
			}
		}
		in_publisher->publish(clusters_transformed);
	}
	else
	{
		in_publisher->publish(in_clusters);
	}
}

void publishCentroids(const ros::Publisher* in_publisher, const lidar_tracker::centroids& in_centroids, const std::string& in_target_frame, const std_msgs::Header& in_header)
{
	if (in_target_frame!=in_header.frame_id)
	{
		lidar_tracker::centroids centroids_transformed;
		centroids_transformed.header = in_header;
		centroids_transformed.header.frame_id = in_target_frame;
		for (auto i=centroids_transformed.points.begin(); i!= centroids_transformed.points.end(); i++)
		{
			geometry_msgs::PointStamped centroid_in, centroid_out;
			centroid_in.header = in_header;
			centroid_in.point = *i;
			try
			{
				_transform_listener->transformPoint(in_target_frame, ros::Time(), centroid_in, in_header.frame_id, centroid_out);

				centroids_transformed.points.push_back(centroid_out.point);
			}
			catch (tf::TransformException &ex)
			{
				ROS_ERROR("publishCentroids: %s",ex.what());
			}
		}
		in_publisher->publish(centroids_transformed);
	}
	else
	{
		in_publisher->publish(in_centroids);
	}
}

void publishBoundingBoxArray(const ros::Publisher* in_publisher, const jsk_recognition_msgs::BoundingBoxArray& in_boundingbox_array, const std::string& in_target_frame, const std_msgs::Header& in_header)
{
	if (in_target_frame!=in_header.frame_id)
	{
		jsk_recognition_msgs::BoundingBoxArray boundingboxes_transformed;
		boundingboxes_transformed.header = in_header;
		boundingboxes_transformed.header.frame_id = in_target_frame;
		for (auto i=in_boundingbox_array.boxes.begin(); i!= in_boundingbox_array.boxes.end(); i++)
		{
			jsk_recognition_msgs::BoundingBox boundingbox_transformed;
			transformBoundingBox(*i, boundingbox_transformed, in_target_frame, in_header);
			boundingboxes_transformed.boxes.push_back(boundingbox_transformed);
		}
		in_publisher->publish(boundingboxes_transformed);
	}
	else
	{
		in_publisher->publish(in_boundingbox_array);
	}
}

void publishCloud(const ros::Publisher* in_publisher, const pcl::PointCloud<pcl::PointXYZ>::Ptr in_cloud_to_publish_ptr)
{
	sensor_msgs::PointCloud2 cloud_msg;
	pcl::toROSMsg(*in_cloud_to_publish_ptr, cloud_msg);
	cloud_msg.header=_velodyne_header;
	in_publisher->publish(cloud_msg);
}

void publishColorCloud(const ros::Publisher* in_publisher, const pcl::PointCloud<pcl::PointXYZRGB>::Ptr in_cloud_to_publish_ptr)
{
	sensor_msgs::PointCloud2 cloud_msg;
	pcl::toROSMsg(*in_cloud_to_publish_ptr, cloud_msg);
	cloud_msg.header=_velodyne_header;
	in_publisher->publish(cloud_msg);
}

void keepLanePoints(const pcl::PointCloud<pcl::PointXYZ>::Ptr in_cloud_ptr,
					pcl::PointCloud<pcl::PointXYZ>::Ptr out_cloud_ptr,
					float in_left_lane_threshold = 1.5,
					float in_right_lane_threshold = 1.5)
{
	pcl::PointIndices::Ptr far_indices (new pcl::PointIndices);
	for(unsigned int i=0; i< in_cloud_ptr->points.size(); i++)
	{
		pcl::PointXYZ current_point;
		current_point.x=in_cloud_ptr->points[i].x;
		current_point.y=in_cloud_ptr->points[i].y;
		current_point.z=in_cloud_ptr->points[i].z;

		if (
				current_point.y > (in_left_lane_threshold) || current_point.y < -1.0*in_right_lane_threshold
			)
		{
			far_indices->indices.push_back(i);
		}
	}
	out_cloud_ptr->points.clear();
	pcl::ExtractIndices<pcl::PointXYZ> extract;
	extract.setInputCloud (in_cloud_ptr);
	extract.setIndices(far_indices);
	extract.setNegative(true);//true removes the indices, false leaves only the indices
	extract.filter(*out_cloud_ptr);
}

std::vector<ClusterPtr> clusterAndColor(const pcl::PointCloud<pcl::PointXYZ>::Ptr in_cloud_ptr,
		pcl::PointCloud<pcl::PointXYZRGB>::Ptr out_cloud_ptr,
		jsk_recognition_msgs::BoundingBoxArray& in_out_boundingbox_array,
		lidar_tracker::centroids& in_out_centroids,
		double in_max_cluster_distance=0.5)
{
	pcl::search::KdTree<pcl::PointXYZ>::Ptr tree (new pcl::search::KdTree<pcl::PointXYZ>);

	if (in_cloud_ptr->points.size() > 0)
		tree->setInputCloud (in_cloud_ptr);

	std::vector<pcl::PointIndices> cluster_indices;

	pcl::EuclideanClusterExtraction<pcl::PointXYZ> ec;
	ec.setClusterTolerance (in_max_cluster_distance); //
	ec.setMinClusterSize (_cluster_size_min);
	ec.setMaxClusterSize (_cluster_size_max);
	ec.setSearchMethod(tree);
	ec.setInputCloud (in_cloud_ptr);
	ec.extract (cluster_indices);


	/*pcl::ConditionalEuclideanClustering<pcl::PointXYZ> cec (true);
	cec.setInputCloud (in_cloud_ptr);
	cec.setConditionFunction (&independentDistance);
	cec.setMinClusterSize (cluster_size_min);
	cec.setMaxClusterSize (cluster_size_max);
	cec.setClusterTolerance (_distance*2.0f);
	cec.segment (cluster_indices);*/

	/////////////////////////////////
	//---	3. Color clustered points
	/////////////////////////////////
	unsigned int k = 0;
	//pcl::PointCloud<pcl::PointXYZRGB>::Ptr final_cluster (new pcl::PointCloud<pcl::PointXYZRGB>);

	std::vector<ClusterPtr> clusters;
	//pcl::PointCloud<pcl::PointXYZRGB>::Ptr cloud_cluster (new pcl::PointCloud<pcl::PointXYZRGB>);//coord + color cluster
	for (auto it = cluster_indices.begin(); it != cluster_indices.end(); ++it)
	{
		ClusterPtr cluster(new Cluster());
		cluster->SetCloud(in_cloud_ptr, it->indices, _velodyne_header, k, (int)_colors[k].val[0], (int)_colors[k].val[1], (int)_colors[k].val[2], "", _pose_estimation);
		clusters.push_back(cluster);

		k++;
	}
	//std::cout << "Clusters: " << k << std::endl;
	return clusters;

}

void segmentByDistance(const pcl::PointCloud<pcl::PointXYZ>::Ptr in_cloud_ptr,
		pcl::PointCloud<pcl::PointXYZRGB>::Ptr out_cloud_ptr,
		jsk_recognition_msgs::BoundingBoxArray& in_out_boundingbox_array,
		lidar_tracker::centroids& in_out_centroids,
		lidar_tracker::CloudClusterArray& in_out_clusters)
{
	//cluster the pointcloud according to the distance of the points using different thresholds (not only one for the entire pc)
	//in this way, the points farther in the pc will also be clustered

	//0 => 0-15m d=0.5
	//1 => 15-30 d=1
	//2 => 30-45 d=1.6
	//3 => 45-60 d=2.1
	//4 => >60   d=2.6

	std::vector<pcl::PointCloud<pcl::PointXYZ>::Ptr> cloud_segments_array(5);

	for(unsigned int i=0; i<cloud_segments_array.size(); i++)
	{
		pcl::PointCloud<pcl::PointXYZ>::Ptr tmp_cloud(new pcl::PointCloud<pcl::PointXYZ>);
		cloud_segments_array[i] = tmp_cloud;
	}

	for (unsigned int i=0; i<in_cloud_ptr->points.size(); i++)
	{
		pcl::PointXYZ current_point;
		current_point.x = in_cloud_ptr->points[i].x;
		current_point.y = in_cloud_ptr->points[i].y;
		current_point.z = in_cloud_ptr->points[i].z;

		float origin_distance = sqrt( pow(current_point.x,2) + pow(current_point.y,2) );

		if 		(origin_distance < _clustering_distances[0] )	{cloud_segments_array[0]->points.push_back (current_point);}
		else if(origin_distance < _clustering_distances[1])		{cloud_segments_array[1]->points.push_back (current_point);}
		else if(origin_distance < _clustering_distances[2])		{cloud_segments_array[2]->points.push_back (current_point);}
		else if(origin_distance < _clustering_distances[3])		{cloud_segments_array[3]->points.push_back (current_point);}
		else													{cloud_segments_array[4]->points.push_back (current_point);}
	}

	std::vector <ClusterPtr> all_clusters;
	for(unsigned int i=0; i<cloud_segments_array.size(); i++)
	{
		std::vector<ClusterPtr> local_clusters = clusterAndColor(cloud_segments_array[i], out_cloud_ptr, in_out_boundingbox_array, in_out_centroids, _clustering_thresholds[i]);

		all_clusters.insert(all_clusters.end(), local_clusters.begin(), local_clusters.end());
	}

	//Clusters can be merged or checked in here
	//....
	tf::StampedTransform vectormap_transform;
	if (_use_vector_map)
	{
		cv::TickMeter timer;

		try
		{
			//if the frame of the vectormap is different than the input, obtain transform
			if (_vectormap_frame != _velodyne_header.frame_id)
			{
				_transform_listener->lookupTransform(_vectormap_frame, _velodyne_header.frame_id, ros::Time(), vectormap_transform);
			}

			timer.reset();timer.start();

			//check if centroids are inside the drivable area
			for(unsigned int i=0; i<all_clusters.size(); i++)
			{
				//transform centroid points to vectormap frame
				pcl::PointXYZ pcl_centroid = all_clusters[i]->GetCentroid();
				tf::Vector3 vector_centroid (pcl_centroid.x, pcl_centroid.y, pcl_centroid.z);
				tf::Vector3 transformed_centroid;

				if (_vectormap_frame != _velodyne_header.frame_id)
					transformed_centroid = vectormap_transform*vector_centroid;
				else
					transformed_centroid = vector_centroid;

				vector_map_server::PositionState position_state;
				position_state.request.position.x = transformed_centroid.getX();
				position_state.request.position.y = transformed_centroid.getY();
				position_state.request.position.z = transformed_centroid.getZ();


				if (_vectormap_server.call(position_state))
				{
					all_clusters[i]->SetValidity(position_state.response.state);
					/*std::cout << "Original:" << pcl_centroid.x << "," << pcl_centroid.y << "," << pcl_centroid.z <<
							" Transformed:" << transformed_centroid.x() << "," << transformed_centroid.y() << "," << transformed_centroid.z() <<
							" Validity:" << position_state.response.state << std::endl;*/
				}
				else
				{
					ROS_INFO("vectormap_filtering: VectorMap Server Call failed. Make sure vectormap_server is running. No filtering performed.");
					all_clusters[i]->SetValidity(true);
				}
			}
			timer.stop();
			//std::cout << "vm server took " << timer.getTimeMilli() << " ms to check " << all_clusters.size() << std::endl;
		}
		catch(tf::TransformException &ex)
		{
			ROS_INFO("vectormap_filtering: %s", ex.what());
		}
	}
	//Get final PointCloud to be published

	for(unsigned int i=0; i<all_clusters.size(); i++)
	{
		*out_cloud_ptr = *out_cloud_ptr + *(all_clusters[i]->GetCloud());

		jsk_recognition_msgs::BoundingBox bounding_box = all_clusters[i]->GetBoundingBox();
		pcl::PointXYZ min_point = all_clusters[i]->GetMinPoint();
		pcl::PointXYZ max_point = all_clusters[i]->GetMaxPoint();
		pcl::PointXYZ center_point = all_clusters[i]->GetCentroid();
		geometry_msgs::Point centroid;
		centroid.x = center_point.x; centroid.y = center_point.y; centroid.z = center_point.z;
		bounding_box.header = _velodyne_header;

		if (	all_clusters[i]->IsValid() &&
				bounding_box.dimensions.x >0 && bounding_box.dimensions.y >0 && bounding_box.dimensions.z > 0 &&
				bounding_box.dimensions.x < _max_boundingbox_side && bounding_box.dimensions.y < _max_boundingbox_side
				&&max_point.z > -1.5 && min_point.z > -1.5 && min_point.z < 1.0
				)
		{
			in_out_boundingbox_array.boxes.push_back(bounding_box);
			in_out_centroids.points.push_back(centroid);
			_visualization_marker.points.push_back(centroid);

			lidar_tracker::CloudCluster cloud_cluster;
			all_clusters[i]->ToRosMessage(_velodyne_header, cloud_cluster);
			in_out_clusters.clusters.push_back(cloud_cluster);
		}
	}
}

void removeFloor(const pcl::PointCloud<pcl::PointXYZ>::Ptr in_cloud_ptr, pcl::PointCloud<pcl::PointXYZ>::Ptr out_nofloor_cloud_ptr, pcl::PointCloud<pcl::PointXYZ>::Ptr out_onlyfloor_cloud_ptr, float in_max_height=0.2, float in_floor_max_angle=0.35)
{
	/*pcl::PointIndicesPtr ground (new pcl::PointIndices);
	// Create the filtering object
	pcl::ProgressiveMorphologicalFilter<pcl::PointXYZ> pmf;
	pmf.setInputCloud (in_cloud_ptr);
	pmf.setMaxWindowSize (20);
	pmf.setSlope (1.0f);
	pmf.setInitialDistance (0.5f);
	pmf.setMaxDistance (3.0f);
	pmf.extract (ground->indices);

	// Create the filtering object
	pcl::ExtractIndices<pcl::PointXYZ> extract;
	extract.setInputCloud (in_cloud_ptr);
	extract.setIndices (ground);
	extract.setNegative(true);//true removes the indices, false leaves only the indices
	extract.filter(*out_nofloor_cloud_ptr);

	//EXTRACT THE FLOOR FROM THE CLOUD
	extract.setNegative(false);//true removes the indices, false leaves only the indices
	extract.filter(*out_onlyfloor_cloud_ptr);*/

	pcl::SACSegmentation<pcl::PointXYZ> seg;
	pcl::PointIndices::Ptr inliers (new pcl::PointIndices);
	pcl::ModelCoefficients::Ptr coefficients (new pcl::ModelCoefficients);

	seg.setOptimizeCoefficients (true);
	seg.setModelType(pcl::SACMODEL_PERPENDICULAR_PLANE);
	seg.setMethodType(pcl::SAC_RANSAC);
	seg.setMaxIterations(100);
	seg.setAxis(Eigen::Vector3f(0,0,1));
	seg.setEpsAngle(in_floor_max_angle);

	seg.setDistanceThreshold (in_max_height);//floor distance
	seg.setOptimizeCoefficients(true);
	seg.setInputCloud(in_cloud_ptr);
	seg.segment(*inliers, *coefficients);
	if (inliers->indices.size () == 0)
	{
		std::cout << "Could not estimate a planar model for the given dataset." << std::endl;
	}

	//REMOVE THE FLOOR FROM THE CLOUD
	pcl::ExtractIndices<pcl::PointXYZ> extract;
	extract.setInputCloud (in_cloud_ptr);
	extract.setIndices(inliers);
	extract.setNegative(true);//true removes the indices, false leaves only the indices
	extract.filter(*out_nofloor_cloud_ptr);

	//EXTRACT THE FLOOR FROM THE CLOUD
	extract.setNegative(false);//true removes the indices, false leaves only the indices
	extract.filter(*out_onlyfloor_cloud_ptr);
}

void downsampleCloud(const pcl::PointCloud<pcl::PointXYZ>::Ptr in_cloud_ptr, pcl::PointCloud<pcl::PointXYZ>::Ptr out_cloud_ptr, float in_leaf_size=0.2)
{
	pcl::VoxelGrid<pcl::PointXYZ> sor;
	sor.setInputCloud(in_cloud_ptr);
	sor.setLeafSize((float)in_leaf_size, (float)in_leaf_size, (float)in_leaf_size);
	sor.filter(*out_cloud_ptr);
}

void clipCloud(const pcl::PointCloud<pcl::PointXYZ>::Ptr in_cloud_ptr, pcl::PointCloud<pcl::PointXYZ>::Ptr out_cloud_ptr, float in_min_height=-1.3, float in_max_height=0.5)
{
	out_cloud_ptr->points.clear();
	for (unsigned int i=0; i<in_cloud_ptr->points.size(); i++)
	{
		if (in_cloud_ptr->points[i].z >= in_min_height &&
				in_cloud_ptr->points[i].z <= in_max_height)
		{
			out_cloud_ptr->points.push_back(in_cloud_ptr->points[i]);
		}
	}
}

void differenceNormalsSegmentation(const pcl::PointCloud<pcl::PointXYZ>::Ptr in_cloud_ptr, pcl::PointCloud<pcl::PointXYZ>::Ptr out_cloud_ptr)
{
	float small_scale=0.5;
	float large_scale=2.0;
	float angle_threshold=0.5;
	pcl::search::Search<pcl::PointXYZ>::Ptr tree;
	if (in_cloud_ptr->isOrganized ())
	{
		tree.reset (new pcl::search::OrganizedNeighbor<pcl::PointXYZ> ());
	}
	else
	{
		tree.reset (new pcl::search::KdTree<pcl::PointXYZ> (false));
	}

	// Set the input pointcloud for the search tree
	tree->setInputCloud (in_cloud_ptr);

	pcl::NormalEstimationOMP<pcl::PointXYZ, pcl::PointNormal> normal_estimation;
	//pcl::gpu::NormalEstimation<pcl::PointXYZ, pcl::PointNormal> normal_estimation;
	normal_estimation.setInputCloud (in_cloud_ptr);
	normal_estimation.setSearchMethod (tree);

	normal_estimation.setViewPoint (std::numeric_limits<float>::max (), std::numeric_limits<float>::max (), std::numeric_limits<float>::max ());

	pcl::PointCloud<pcl::PointNormal>::Ptr normals_small_scale (new pcl::PointCloud<pcl::PointNormal>);
	pcl::PointCloud<pcl::PointNormal>::Ptr normals_large_scale (new pcl::PointCloud<pcl::PointNormal>);

	normal_estimation.setRadiusSearch (small_scale);
	normal_estimation.compute (*normals_small_scale);

	normal_estimation.setRadiusSearch (large_scale);
	normal_estimation.compute (*normals_large_scale);

	pcl::PointCloud<pcl::PointNormal>::Ptr diffnormals_cloud (new pcl::PointCloud<pcl::PointNormal>);
	pcl::copyPointCloud<pcl::PointXYZ, pcl::PointNormal>(*in_cloud_ptr, *diffnormals_cloud);

	// Create DoN operator
	pcl::DifferenceOfNormalsEstimation<pcl::PointXYZ, pcl::PointNormal, pcl::PointNormal> diffnormals_estimator;
	diffnormals_estimator.setInputCloud (in_cloud_ptr);
	diffnormals_estimator.setNormalScaleLarge (normals_large_scale);
	diffnormals_estimator.setNormalScaleSmall (normals_small_scale);

	diffnormals_estimator.initCompute();

	diffnormals_estimator.computeFeature(*diffnormals_cloud);

	pcl::ConditionOr<pcl::PointNormal>::Ptr range_cond (new pcl::ConditionOr<pcl::PointNormal>() );
	range_cond->addComparison (pcl::FieldComparison<pcl::PointNormal>::ConstPtr (
			new pcl::FieldComparison<pcl::PointNormal> ("curvature", pcl::ComparisonOps::GT, angle_threshold) )
			);
	// Build the filter
	pcl::ConditionalRemoval<pcl::PointNormal> cond_removal;
	cond_removal.setCondition(range_cond);
	cond_removal.setInputCloud (diffnormals_cloud);

	pcl::PointCloud<pcl::PointNormal>::Ptr diffnormals_cloud_filtered (new pcl::PointCloud<pcl::PointNormal>);

	// Apply filter
	cond_removal.filter (*diffnormals_cloud_filtered);

	pcl::copyPointCloud<pcl::PointNormal, pcl::PointXYZ>(*diffnormals_cloud, *out_cloud_ptr);
}

void removePointsUpTo(const pcl::PointCloud<pcl::PointXYZ>::Ptr in_cloud_ptr, pcl::PointCloud<pcl::PointXYZ>::Ptr out_cloud_ptr, const double in_distance)
{
	out_cloud_ptr->points.clear();
	for (unsigned int i=0; i<in_cloud_ptr->points.size(); i++)
	{
		float origin_distance = sqrt( pow(in_cloud_ptr->points[i].x,2) + pow(in_cloud_ptr->points[i].y,2) );
		if (origin_distance > in_distance)
		{
			out_cloud_ptr->points.push_back(in_cloud_ptr->points[i]);
		}
	}
}

void velodyne_callback(const sensor_msgs::PointCloud2ConstPtr& in_sensor_cloud)
{
	if (!_using_sensor_cloud)
	{
		_using_sensor_cloud = true;

		pcl::PointCloud<pcl::PointXYZ>::Ptr current_sensor_cloud_ptr (new pcl::PointCloud<pcl::PointXYZ>);
		pcl::PointCloud<pcl::PointXYZ>::Ptr removed_points_cloud_ptr (new pcl::PointCloud<pcl::PointXYZ>);
		pcl::PointCloud<pcl::PointXYZ>::Ptr downsampled_cloud_ptr (new pcl::PointCloud<pcl::PointXYZ>);
		pcl::PointCloud<pcl::PointXYZ>::Ptr inlanes_cloud_ptr (new pcl::PointCloud<pcl::PointXYZ>);
		pcl::PointCloud<pcl::PointXYZ>::Ptr nofloor_cloud_ptr (new pcl::PointCloud<pcl::PointXYZ>);
		pcl::PointCloud<pcl::PointXYZ>::Ptr onlyfloor_cloud_ptr (new pcl::PointCloud<pcl::PointXYZ>);
		pcl::PointCloud<pcl::PointXYZ>::Ptr diffnormals_cloud_ptr (new pcl::PointCloud<pcl::PointXYZ>);
		pcl::PointCloud<pcl::PointXYZ>::Ptr clipped_cloud_ptr (new pcl::PointCloud<pcl::PointXYZ>);
		pcl::PointCloud<pcl::PointXYZRGB>::Ptr colored_clustered_cloud_ptr (new pcl::PointCloud<pcl::PointXYZRGB>);

		lidar_tracker::centroids centroids;
		lidar_tracker::CloudClusterArray cloud_clusters;
		jsk_recognition_msgs::BoundingBoxArray boundingbox_array;

		pcl::fromROSMsg(*in_sensor_cloud, *current_sensor_cloud_ptr);

		_velodyne_header = in_sensor_cloud->header;

<<<<<<< HEAD
		cv::TickMeter timer;

		timer.reset();timer.start();
=======
		if (_remove_points_upto > 0.0)
		{
			removePointsUpTo(current_sensor_cloud_ptr, removed_points_cloud_ptr, _remove_points_upto);
		}
		else
			removed_points_cloud_ptr = current_sensor_cloud_ptr;

>>>>>>> 16c42912
		if (_downsample_cloud)
			downsampleCloud(removed_points_cloud_ptr, downsampled_cloud_ptr, _leaf_size);
		else
<<<<<<< HEAD
			downsampled_cloud_ptr=current_sensor_cloud_ptr;
		timer.stop(); //std::cout << "downsampleCloud:" << timer.getTimeMilli() << "ms" << std::endl;
=======
			downsampled_cloud_ptr=removed_points_cloud_ptr;
>>>>>>> 16c42912

		timer.reset();timer.start();
		if(_keep_lanes)
			keepLanePoints(downsampled_cloud_ptr, inlanes_cloud_ptr, _keep_lane_left_distance, _keep_lane_right_distance);
		else
			inlanes_cloud_ptr = downsampled_cloud_ptr;
		timer.stop(); //std::cout << "keepLanePoints:" << timer.getTimeMilli() << "ms" << std::endl;

		timer.reset();timer.start();
		if(_remove_ground)
		{
			removeFloor(inlanes_cloud_ptr, nofloor_cloud_ptr, onlyfloor_cloud_ptr);
			publishCloud(&_pub_ground_cloud, onlyfloor_cloud_ptr);
		}
		else
			nofloor_cloud_ptr = inlanes_cloud_ptr;
		timer.stop(); //std::cout << "removeFloor:" << timer.getTimeMilli() << "ms" << std::endl;

		timer.reset();timer.start();
		clipCloud(nofloor_cloud_ptr, clipped_cloud_ptr, _clip_min_height, _clip_max_height);
		publishCloud(&_pub_points_lanes_cloud, clipped_cloud_ptr);
		timer.stop(); //std::cout << "clipCloud:" << timer.getTimeMilli() << "ms" << std::endl;

		timer.reset();timer.start();
		if (_use_diffnormals)
			differenceNormalsSegmentation(clipped_cloud_ptr, diffnormals_cloud_ptr);
		else
			diffnormals_cloud_ptr = clipped_cloud_ptr;
		timer.stop(); //std::cout << "differenceNormalsSegmentation:" << timer.getTimeMilli() << "ms" << std::endl;

		timer.reset();timer.start();
		segmentByDistance(diffnormals_cloud_ptr, colored_clustered_cloud_ptr, boundingbox_array, centroids, cloud_clusters);
		timer.stop(); //std::cout << "segmentByDistance:" << timer.getTimeMilli() << "ms" << std::endl;

		timer.reset();timer.start();
		publishColorCloud(&_pub_cluster_cloud, colored_clustered_cloud_ptr);
		timer.stop(); //std::cout << "publishColorCloud:" << timer.getTimeMilli() << "ms" << std::endl;
		// Publish BB
		boundingbox_array.header = _velodyne_header;

		timer.reset();timer.start();
		publishBoundingBoxArray(&_pub_jsk_boundingboxes, boundingbox_array, _output_frame, _velodyne_header);
		centroids.header = _velodyne_header;
		timer.stop(); //std::cout << "publishBoundingBoxArray:" << timer.getTimeMilli() << "ms" << std::endl;

		timer.reset();timer.start();
		publishCentroids(&_centroid_pub, centroids, _output_frame, _velodyne_header);
		timer.stop(); //std::cout << "publishCentroids:" << timer.getTimeMilli() << "ms" << std::endl;

		_marker_pub.publish(_visualization_marker);
		_visualization_marker.points.clear();//transform? is it used?
		cloud_clusters.header = _velodyne_header;

		timer.reset();timer.start();
		publishCloudClusters(&_pub_clusters_message, cloud_clusters, _output_frame, _velodyne_header);
		timer.stop(); //std::cout << "publishCloudClusters:" << timer.getTimeMilli() << "ms" << std::endl << std::endl;

		_using_sensor_cloud = false;
	}
}

/*
void vectormap_callback(const visualization_msgs::MarkerArray::Ptr in_vectormap_markers)
{
	float min_x=std::numeric_limits<float>::max();float max_x=-std::numeric_limits<float>::max();
	float min_y=std::numeric_limits<float>::max();float max_y=-std::numeric_limits<float>::max();
	pcl::PointXYZ min_point;
	pcl::PointXYZ max_point;
	std::vector<geometry_msgs::Point> vectormap_points;
	std::string marker_frame;
	double map_scale = -10.0;
	for(auto i=in_vectormap_markers->markers.begin(); i!= in_vectormap_markers->markers.end(); i++)
	{
		visualization_msgs::Marker current_marker = *i;
		marker_frame = current_marker.header.frame_id;
		if (current_marker.ns == "road_edge")
		{
			for (unsigned int j=0; j< current_marker.points.size(); j++)
			{
				geometry_msgs::Point p = current_marker.points[j];
				p.x*=map_scale;
				p.y*=map_scale;
				if(p.x<min_x)	min_x = p.x;
				if(p.y<min_y)	min_y = p.y;
				if(p.x>max_x)	max_x = p.x;
				if(p.y>max_y)	max_y = p.y;
				vectormap_points.push_back(p);
			}
		}
	}
	min_point.x = min_x;	min_point.y = min_y;
	max_point.x = max_x;	max_point.y = max_y;

	min_point.x*=-1.0;
	min_point.y*=-1.0;
	//translate the points to the minimum point
	for (auto i=vectormap_points.begin(); i!=vectormap_points.end(); i++)
	{
		(*i).x+=min_point.x;
		(*i).y+=min_point.y;
	}
	max_point.x+=min_point.x;
	max_point.y+=min_point.y;
	//get world tf
	std::string error_transform_msg;
	tf::Vector3 map_origin_point;
	if(_transform_listener->waitForTransform("/map", marker_frame, ros::Time(0), ros::Duration(5), ros::Duration(0.1), &error_transform_msg))
	{
		_transform_listener->lookupTransform("/map", marker_frame, ros::Time(0), *_transform);
		map_origin_point = _transform->getOrigin();
		map_origin_point.setX( map_origin_point.x() - min_point.x);
		map_origin_point.setY( map_origin_point.y() - min_point.y);
	}
	else
	{
		ROS_INFO("Euclidean Cluster (vectormap_callback): %s", error_transform_msg.c_str());
	}

	cv::Mat map_image = cv::Mat::zeros(max_point.y, max_point.x, CV_8UC3);

	std::cout << "W,H:" << max_point << std::endl;

	cv::Point image_start_point (vectormap_points[0].x, vectormap_points[0].y);
	cv::Point prev_point = image_start_point;
	for (auto i=vectormap_points.begin(); i!=vectormap_points.end(); i++)
	{
		cv::line(map_image, prev_point, cv::Point((int)(i->x), (int)(i->y)), cv::Scalar::all(255));

		prev_point.x = (int)(i->x);
		prev_point.y = (int)(i->y);
	}
	cv::circle(map_image, image_start_point, 3, cv::Scalar(255,0,0));
	cv::imshow("vectormap", map_image);
	cv::waitKey(0);
}*/

int main (int argc, char** argv)
{
	// Initialize ROS
	ros::init (argc, argv, "euclidean_cluster");

	ros::NodeHandle h;
	ros::NodeHandle private_nh("~");

	tf::StampedTransform transform;
	tf::TransformListener listener;

	_transform = &transform;
	_transform_listener = &listener;

	cv::generateColors(_colors, 100);

	_pub_cluster_cloud = h.advertise<sensor_msgs::PointCloud2>("/points_cluster",1);
	_pub_ground_cloud = h.advertise<sensor_msgs::PointCloud2>("/points_ground",1);
	_centroid_pub = h.advertise<lidar_tracker::centroids>("/cluster_centroids",1);
	_marker_pub = h.advertise<visualization_msgs::Marker>("centroid_marker",1);

	_pub_points_lanes_cloud = h.advertise<sensor_msgs::PointCloud2>("/points_lanes",1);
	_pub_jsk_boundingboxes = h.advertise<jsk_recognition_msgs::BoundingBoxArray>("/bounding_boxes",1);
	_pub_clusters_message = h.advertise<lidar_tracker::CloudClusterArray>("/cloud_clusters",1);

	std::string points_topic;

	_using_sensor_cloud = false;

	if (private_nh.getParam("points_node", points_topic))
	{
		ROS_INFO("euclidean_cluster > Setting points node to %s", points_topic.c_str());
	}
	else
	{
		ROS_INFO("euclidean_cluster > No points node received, defaulting to points_raw, you can use _points_node:=YOUR_TOPIC");
		points_topic = "/points_raw";
	}

	_use_diffnormals = false;
	if (private_nh.getParam("use_diffnormals", _use_diffnormals))
	{
		if (_use_diffnormals)
			ROS_INFO("Euclidean Clustering: Applying difference of normals on clustering pipeline");
		else
			ROS_INFO("Euclidean Clustering: Difference of Normals will not be used.");
	}

	/* Initialize tuning parameter */
	private_nh.param("downsample_cloud", _downsample_cloud, false);	ROS_INFO("downsample_cloud: %d", _downsample_cloud);
	private_nh.param("remove_ground", _remove_ground, true);		ROS_INFO("remove_ground: %d", _remove_ground);
	private_nh.param("leaf_size", _leaf_size, 0.1);					ROS_INFO("leaf_size: %f", _leaf_size);
	private_nh.param("cluster_size_min", _cluster_size_min, 20);	ROS_INFO("cluster_size_min %d", _cluster_size_min);
	private_nh.param("cluster_size_max", _cluster_size_max, 100000);ROS_INFO("cluster_size_max: %d", _cluster_size_max);
	private_nh.param("pose_estimation", _pose_estimation, false);	ROS_INFO("pose_estimation: %d", _pose_estimation);
	private_nh.param("clip_min_height", _clip_min_height, -1.3);	ROS_INFO("clip_min_height: %f", _clip_min_height);
	private_nh.param("clip_max_height", _clip_max_height, 0.5);		ROS_INFO("clip_max_height: %f", _clip_max_height);
	private_nh.param("keep_lanes", _keep_lanes, false);				ROS_INFO("keep_lanes: %d", _keep_lanes);
	private_nh.param("keep_lane_left_distance", _keep_lane_left_distance, 5.0);		ROS_INFO("keep_lane_left_distance: %f", _keep_lane_left_distance);
	private_nh.param("keep_lane_right_distance", _keep_lane_right_distance, 5.0);	ROS_INFO("keep_lane_right_distance: %f", _keep_lane_right_distance);
	private_nh.param("clustering_thresholds", _clustering_thresholds);
	private_nh.param("clustering_distances", _clustering_distances);
	private_nh.param("max_boundingbox_side", _max_boundingbox_side, 10.0);				ROS_INFO("max_boundingbox_side: %f", _max_boundingbox_side);
	private_nh.param<std::string>("output_frame", _output_frame, "velodyne");			ROS_INFO("output_frame: %s", _output_frame.c_str());

	private_nh.param("use_vector_map", _use_vector_map, false);							ROS_INFO("use_vector_map: %d", _use_vector_map);
	private_nh.param<std::string>("vectormap_frame", _vectormap_frame, "map");			ROS_INFO("vectormap_frame: %s", _output_frame.c_str());

	private_nh.param("remove_points_upto", _remove_points_upto, 0.0);		ROS_INFO("remove_points_upto: %f", _remove_points_upto);


	_velodyne_transform_available = false;

	if (_clustering_distances.size()!=4)
	{
		_clustering_distances = {15, 30, 45, 60};//maximum distance from sensor origin to separate segments
	}
	if (_clustering_thresholds.size()!=5)
	{
		_clustering_thresholds = {0.5, 1.1, 1.6, 2.1, 2.6};//Nearest neighbor distance threshold for each segment
	}

	std::cout << "_clustering_thresholds: "; for (auto i = _clustering_thresholds.begin(); i != _clustering_thresholds.end(); ++i)  std::cout << *i << ' '; std::cout << std::endl;
	std::cout << "_clustering_distances: ";for (auto i = _clustering_distances.begin(); i != _clustering_distances.end(); ++i)  std::cout << *i << ' '; std::cout <<std::endl;

	// Create a ROS subscriber for the input point cloud
	ros::Subscriber sub = h.subscribe (points_topic, 1, velodyne_callback);
	//ros::Subscriber sub_vectormap = h.subscribe ("vector_map", 1, vectormap_callback);
	_vectormap_server = h.serviceClient<vector_map_server::PositionState>("vector_map_server/is_way_area");

	_visualization_marker.header.frame_id = "velodyne";
	_visualization_marker.header.stamp = ros::Time();
	_visualization_marker.ns = "my_namespace";
	_visualization_marker.id = 0;
	_visualization_marker.type = visualization_msgs::Marker::SPHERE_LIST;
	_visualization_marker.action = visualization_msgs::Marker::ADD;
	_visualization_marker.scale.x = 1.0;
	_visualization_marker.scale.y = 1.0;
	_visualization_marker.scale.z = 1.0;
	_visualization_marker.color.a = 1.0;
	_visualization_marker.color.r = 0.0;
	_visualization_marker.color.g = 0.0;
	_visualization_marker.color.b = 1.0;
	// marker.lifetime = ros::Duration(0.1);
	_visualization_marker.frame_locked = true;

	// Spin
	ros::spin ();
}<|MERGE_RESOLUTION|>--- conflicted
+++ resolved
@@ -643,11 +643,11 @@
 
 		_velodyne_header = in_sensor_cloud->header;
 
-<<<<<<< HEAD
+
 		cv::TickMeter timer;
 
 		timer.reset();timer.start();
-=======
+
 		if (_remove_points_upto > 0.0)
 		{
 			removePointsUpTo(current_sensor_cloud_ptr, removed_points_cloud_ptr, _remove_points_upto);
@@ -655,16 +655,13 @@
 		else
 			removed_points_cloud_ptr = current_sensor_cloud_ptr;
 
->>>>>>> 16c42912
 		if (_downsample_cloud)
 			downsampleCloud(removed_points_cloud_ptr, downsampled_cloud_ptr, _leaf_size);
 		else
-<<<<<<< HEAD
 			downsampled_cloud_ptr=current_sensor_cloud_ptr;
 		timer.stop(); //std::cout << "downsampleCloud:" << timer.getTimeMilli() << "ms" << std::endl;
-=======
-			downsampled_cloud_ptr=removed_points_cloud_ptr;
->>>>>>> 16c42912
+
+		downsampled_cloud_ptr=removed_points_cloud_ptr;
 
 		timer.reset();timer.start();
 		if(_keep_lanes)
