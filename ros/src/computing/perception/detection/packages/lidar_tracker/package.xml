<?xml version="1.0"?>
<package>
  <name>lidar_tracker</name>
  <version>0.0.0</version>
  <description>The lidar_tracker package</description>

  <maintainer email="amc@auto.ware">amc</maintainer>
  <license>BSD</license>

  <buildtool_depend>catkin</buildtool_depend>
  <build_depend>pcl_conversions</build_depend>
  <build_depend>pcl_ros</build_depend>
  <build_depend>roscpp</build_depend>
  <build_depend>sensor_msgs</build_depend>
  <build_depend>message_generation</build_depend>
  <build_depend>std_msgs</build_depend>
  <build_depend>geometry_msgs</build_depend>
  
  <run_depend>message_runtime</run_depend>
  <build_depend>rosinterface</build_depend>
  <run_depend>pcl_conversions</run_depend>
  <run_depend>pcl_ros</run_depend>
  <run_depend>roscpp</run_depend>
  <run_depend>sensor_msgs</run_depend>
  <run_depend>std_msgs</run_depend>
  <run_depend>geometry_msgs</run_depend>
<<<<<<< HEAD
=======

  <!--<run_depend>vector_map_server</run_depend>-->
  <run_depend>rosinterface</run_depend>

  <!-- The export tag contains other, unspecified, tags -->
  <export>
    <!-- Other tools can request additional information be placed here -->
>>>>>>> 1d43077b

  <export></export>
</package><|MERGE_RESOLUTION|>--- conflicted
+++ resolved
@@ -24,16 +24,7 @@
   <run_depend>sensor_msgs</run_depend>
   <run_depend>std_msgs</run_depend>
   <run_depend>geometry_msgs</run_depend>
-<<<<<<< HEAD
-=======
-
-  <!--<run_depend>vector_map_server</run_depend>-->
   <run_depend>rosinterface</run_depend>
-
-  <!-- The export tag contains other, unspecified, tags -->
-  <export>
-    <!-- Other tools can request additional information be placed here -->
->>>>>>> 1d43077b
 
   <export></export>
 </package>