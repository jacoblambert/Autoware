--- conflicted
+++ resolved
@@ -149,10 +149,6 @@
     add_dependencies(vision_yolo3_detect
             ${catkin_EXPORTED_TARGETS}
             )
-<<<<<<< HEAD
-
-=======
->>>>>>> b639387e
     install(TARGETS vision_yolo3_detect_lib vision_yolo3_detect
             ARCHIVE DESTINATION ${CATKIN_PACKAGE_LIB_DESTINATION}
             LIBRARY DESTINATION ${CATKIN_PACKAGE_LIB_DESTINATION}
