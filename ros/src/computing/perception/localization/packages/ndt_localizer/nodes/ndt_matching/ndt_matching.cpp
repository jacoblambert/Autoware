--- conflicted
+++ resolved
@@ -211,16 +211,9 @@
 static ros::Publisher ndt_reliability_pub;
 static std_msgs::Float32 ndt_reliability;
 
-<<<<<<< HEAD
-#ifdef CUDA_FOUND
 static bool _use_gpu = false;
-#endif
-#ifdef USE_FAST_PCL
 static bool _use_openmp = false;
-#endif
-
-=======
->>>>>>> 99995e66
+
 static bool _get_height = false;
 static bool _use_local_transform = false;
 static bool _use_imu = false;
@@ -459,11 +452,10 @@
       new_ndt.setStepSize(step_size);
       new_ndt.setTransformationEpsilon(trans_eps);
       #ifdef USE_FAST_PCL
-          if (_use_openmp == true)
               new_ndt.omp_align(*output_cloud, Eigen::Matrix4f::Identity());
-          else
+      #else
+              new_ndt.align(*output_cloud, Eigen::Matrix4f::Identity());
       #endif
-              new_ndt.align(*output_cloud, Eigen::Matrix4f::Identity());
 
       pthread_mutex_lock(&mutex);
       ndt = new_ndt;
@@ -525,8 +517,8 @@
   try
   {
     ros::Time now = ros::Time(0);
-    listener.waitForTransform("/map", "/world", now, ros::Duration(10.0));
-    listener.lookupTransform("/map", "world", now, transform);
+    listener.waitForTransform("/map", input->header.frame_id, now, ros::Duration(10.0));
+    listener.lookupTransform("/map", input->header.frame_id, now, transform);
   }
   catch (tf::TransformException& ex)
   {
@@ -629,11 +621,7 @@
   predict_pose_imu_odom.z = previous_pose.z + offset_imu_odom_z;
   predict_pose_imu_odom.roll = previous_pose.roll + offset_imu_odom_roll;
   predict_pose_imu_odom.pitch = previous_pose.pitch + offset_imu_odom_pitch;
-<<<<<<< HEAD
   predict_pose_imu_odom.yaw = previous_pose.yaw + offset_imu_odom_yaw;
-=======
-  predict_pose_imu_odom.yaw   = previous_pose.yaw   + offset_imu_odom_yaw;
->>>>>>> 99995e66
 
   previous_time = current_time;
 }
@@ -665,13 +653,7 @@
   predict_pose_odom.z = previous_pose.z + offset_odom_z;
   predict_pose_odom.roll = previous_pose.roll + offset_odom_roll;
   predict_pose_odom.pitch = previous_pose.pitch + offset_odom_pitch;
-<<<<<<< HEAD
   predict_pose_odom.yaw = previous_pose.yaw + offset_odom_yaw;
-=======
-  predict_pose_odom.yaw   = previous_pose.yaw   + offset_odom_yaw;
-
-  previous_time = current_time;
->>>>>>> 99995e66
 
   previous_time = current_time;
 }
@@ -720,11 +702,7 @@
   predict_pose_imu.z = previous_pose.z + offset_imu_z;
   predict_pose_imu.roll = previous_pose.roll + offset_imu_roll;
   predict_pose_imu.pitch = previous_pose.pitch + offset_imu_pitch;
-<<<<<<< HEAD
   predict_pose_imu.yaw = previous_pose.yaw + offset_imu_yaw;
-=======
-  predict_pose_imu.yaw   = previous_pose.yaw   + offset_imu_yaw;
->>>>>>> 99995e66
 
   previous_time = current_time;
 }
@@ -911,132 +889,55 @@
 
     pcl::PointCloud<pcl::PointXYZ>::Ptr output_cloud(new pcl::PointCloud<pcl::PointXYZ>);
 
-#ifdef CUDA_FOUND
-    if (_use_gpu == true)
-    {
-      align_start = std::chrono::system_clock::now();
-      gpu_ndt_ptr->align(init_guess);
-      align_end = std::chrono::system_clock::now();
-
-      has_converged = gpu_ndt_ptr->hasConverged();
-
-      t = gpu_ndt_ptr->getFinalTransformation();
-      iteration = gpu_ndt_ptr->getFinalNumIteration();
-
-<<<<<<< HEAD
-      getFitnessScore_start = std::chrono::system_clock::now();
-      fitness_score = gpu_ndt_ptr->getFitnessScore();
-      getFitnessScore_end = std::chrono::system_clock::now();
-
-      trans_probability = gpu_ndt_ptr->getTransformationProbability();
-    }
-#ifdef USE_FAST_PCL
-    else if (_use_openmp == true)
-    {
-      align_start = std::chrono::system_clock::now();
-      ndt.omp_align(*output_cloud, init_guess);
-      align_end = std::chrono::system_clock::now();
-
-      has_converged = ndt.hasConverged();
-
-      t = ndt.getFinalTransformation();
-      iteration = ndt.getFinalNumIteration();
-
-      getFitnessScore_start = std::chrono::system_clock::now();
-      fitness_score = ndt.omp_getFitnessScore();
-      getFitnessScore_end = std::chrono::system_clock::now();
-
-      trans_probability = ndt.getTransformationProbability();
-    }
-#endif
-    else
-    {
-      align_start = std::chrono::system_clock::now();
-      ndt.align(*output_cloud, init_guess);
-      align_end = std::chrono::system_clock::now();
-=======
-    pcl::PointCloud<pcl::PointXYZ>::Ptr output_cloud(new pcl::PointCloud<pcl::PointXYZ>);
-
-#ifdef USE_FAST_PCL
-      align_start = std::chrono::system_clock::now();
-      ndt.omp_align(*output_cloud, init_guess);
-      align_end = std::chrono::system_clock::now();
-#else
-      align_start = std::chrono::system_clock::now();
-      ndt.align(*output_cloud, init_guess);
-      align_end = std::chrono::system_clock::now();
-#endif
->>>>>>> 99995e66
-
-      has_converged = ndt.hasConverged();
-
-      t = ndt.getFinalTransformation();
-      iteration = ndt.getFinalNumIteration();
-
-      getFitnessScore_start = std::chrono::system_clock::now();
-      fitness_score = ndt.getFitnessScore();
-      getFitnessScore_end = std::chrono::system_clock::now();
-
-<<<<<<< HEAD
-      trans_probability = ndt.getTransformationProbability();
-    }
-#else
-#ifdef USE_FAST_PCL
-    if (_use_openmp == true)
-    {
-      align_start = std::chrono::system_clock::now();
-      ndt.omp_align(*output_cloud, init_guess);
-      align_end = std::chrono::system_clock::now();
-
-      has_converged = ndt.hasConverged();
-
-      t = ndt.getFinalTransformation();
-      iteration = ndt.getFinalNumIteration();
-
-      getFitnessScore_start = std::chrono::system_clock::now();
-      fitness_score = ndt.omp_getFitnessScore();
-      getFitnessScore_end = std::chrono::system_clock::now();
-
-      trans_probability = ndt.getTransformationProbability();
-    }
-    else
-    {
-#endif
-      align_start = std::chrono::system_clock::now();
-      ndt.align(*output_cloud, init_guess);
-      align_end = std::chrono::system_clock::now();
-
-      has_converged = ndt.hasConverged();
-
-      t = ndt.getFinalTransformation();
-      iteration = ndt.getFinalNumIteration();
-
-      getFitnessScore_start = std::chrono::system_clock::now();
-      fitness_score = ndt.getFitnessScore();
-      getFitnessScore_end = std::chrono::system_clock::now();
-
-      trans_probability = ndt.getTransformationProbability();
-#ifdef USE_FAST_PCL
-    }
-#endif
-#endif
+
+    #ifdef CUDA_FOUND
+      if (_use_gpu == true)
+      {
+        align_start = std::chrono::system_clock::now();
+        gpu_ndt_ptr->align(init_guess);
+        align_end = std::chrono::system_clock::now();
+
+        has_converged = gpu_ndt_ptr->hasConverged();
+
+        t = gpu_ndt_ptr->getFinalTransformation();
+        iteration = gpu_ndt_ptr->getFinalNumIteration();
+
+        getFitnessScore_start = std::chrono::system_clock::now();
+        fitness_score = gpu_ndt_ptr->getFitnessScore();
+        getFitnessScore_end = std::chrono::system_clock::now();
+
+        trans_probability = gpu_ndt_ptr->getTransformationProbability();
+      }
+      else
+    #endif
+      {
+        align_start = std::chrono::system_clock::now();
+        #ifdef USE_FAST_PCL
+          ndt.omp_align(*output_cloud, init_guess);
+        #else
+          ndt.align(*output_cloud, init_guess);
+        align_end = std::chrono::system_clock::now();
+        #endif
+
+        has_converged = ndt.hasConverged();
+
+        t = ndt.getFinalTransformation();
+        iteration = ndt.getFinalNumIteration();
+
+        getFitnessScore_start = std::chrono::system_clock::now();
+        #ifdef USE_FAST_PCL
+          fitness_score = ndt.omp_getFitnessScore();
+        #else
+          fitness_score = ndt.getFitnessScore();
+        #endif
+        getFitnessScore_end = std::chrono::system_clock::now();
+
+        trans_probability = ndt.getTransformationProbability();
+      }
 
     align_time = std::chrono::duration_cast<std::chrono::microseconds>(align_end - align_start).count() / 1000.0;
 
     t2 = t * tf_btol.inverse();
-=======
-    iteration = ndt.getFinalNumIteration();
-
-#ifdef USE_FAST_PCL
-      getFitnessScore_start = std::chrono::system_clock::now();
-      fitness_score = ndt.omp_getFitnessScore();
-      getFitnessScore_end = std::chrono::system_clock::now();
-#else
-      getFitnessScore_start = std::chrono::system_clock::now();
-      fitness_score = ndt.getFitnessScore();
-      getFitnessScore_end = std::chrono::system_clock::now();
-#endif
->>>>>>> 99995e66
 
     getFitnessScore_time =
         std::chrono::duration_cast<std::chrono::microseconds>(getFitnessScore_end - getFitnessScore_start).count() /
@@ -1494,15 +1395,8 @@
   private_nh.getParam("use_gnss", _use_gnss);
   private_nh.getParam("queue_size", _queue_size);
   private_nh.getParam("offset", _offset);
-<<<<<<< HEAD
-#ifdef USE_FAST_PCL
   private_nh.getParam("use_openmp", _use_openmp);
-#endif
-#ifdef CUDA_FOUND
   private_nh.getParam("use_gpu", _use_gpu);
-#endif
-=======
->>>>>>> 99995e66
   private_nh.getParam("get_height", _get_height);
   private_nh.getParam("use_local_transform", _use_local_transform);
   private_nh.getParam("use_imu", _use_imu);
@@ -1559,15 +1453,8 @@
   std::cout << "use_gnss: " << _use_gnss << std::endl;
   std::cout << "queue_size: " << _queue_size << std::endl;
   std::cout << "offset: " << _offset << std::endl;
-<<<<<<< HEAD
-#ifdef CUDA_FOUND
   std::cout << "use_gpu: " << _use_gpu << std::endl;
-#endif
-#ifdef USE_FAST_PCL
   std::cout << "use_openmp: " << _use_openmp << std::endl;
-#endif
-=======
->>>>>>> 99995e66
   std::cout << "get_height: " << _get_height << std::endl;
   std::cout << "use_local_transform: " << _use_local_transform << std::endl;
   std::cout << "use_imu: " << _use_imu << std::endl;
