--- conflicted
+++ resolved
@@ -44,221 +44,8 @@
 constexpr double STOP_SEARCH_DISTANCE = 60;
 
 
-<<<<<<< HEAD
 // Display a detected obstacle
 void displayObstacle(const EControl &kind, const ObstaclePoints& obstacle_points, const ros::Publisher& obstacle_pub)
-=======
-void PathVset::avoidSuddenAceleration()
-{
-  double changed_vel;
-  double interval = getInterval();
-  double temp1 = g_current_vel * g_current_vel;
-  double temp2 = 2 * g_decel * interval;
-  double velocity_offset = 1.389; // m/s
-
-  for (int i = 0;; i++)
-  {
-    if (!checkWaypoint(g_closest_waypoint + i, "avoidSuddenAceleration"))
-      return;
-    changed_vel = sqrt(temp1 + temp2 * (double)(i + 1)) + velocity_offset;
-    if (changed_vel > current_waypoints_.waypoints[g_closest_waypoint + i].twist.twist.linear.x)
-      return;
-    current_waypoints_.waypoints[g_closest_waypoint + i].twist.twist.linear.x = changed_vel;
-  }
-
-  return;
-}
-
-void PathVset::avoidSuddenBraking()
-{
-  int i = 0;
-  int fill_in_zero = 20;
-  int fill_in_vel = 15;
-  int examin_range = 1;  // need to change according to waypoint interval?
-  int num;
-  double interval = getInterval();
-  double changed_vel;
-
-  for (int j = -1; j < examin_range; j++)
-  {
-    if (!checkWaypoint(g_closest_waypoint + j, "avoidSuddenBraking"))
-      return;
-    if (getWaypointVelocityMPS(g_closest_waypoint + j) <
-        g_current_vel - g_velocity_change_limit)  // we must change waypoints
-      break;
-    if (j == examin_range - 1)  // we don't have to change waypoints
-      return;
-  }
-
-  // fill in waypoints velocity behind vehicle
-  for (num = g_closest_waypoint - 1; fill_in_vel > 0; fill_in_vel--)
-  {
-    if (!checkWaypoint(num - fill_in_vel, "avoidSuddenBraking"))
-      continue;
-    current_waypoints_.waypoints[num - fill_in_vel].twist.twist.linear.x = g_current_vel;
-  }
-
-  // decelerate gradually
-  double temp1 = (g_current_vel - g_velocity_change_limit + 1.389) * (g_current_vel - g_velocity_change_limit + 1.389);
-  double temp2 = 2 * g_decel * interval;
-  for (num = g_closest_waypoint - 1;; num++)
-  {
-    if (num >= getSize())
-      return;
-    if (!checkWaypoint(num, "avoidSuddenBraking"))
-      continue;
-    changed_vel = temp1 - temp2 * (double)i;  // sqrt(v^2 - 2*a*x)
-    if (changed_vel <= 0)
-      break;
-    current_waypoints_.waypoints[num].twist.twist.linear.x = sqrt(changed_vel);
-
-    i++;
-  }
-
-  for (int j = 0; j < fill_in_zero; j++)
-  {
-    if (!checkWaypoint(num + j, "avoidSuddenBraking"))
-      continue;
-    current_waypoints_.waypoints[num + j].twist.twist.linear.x = 0.0;
-  }
-
-
-  return;
-}
-
-void PathVset::changeWaypoints(int stop_waypoint)
-{
-  int i = 0;
-  int close_waypoint_threshold = 4;
-  int fill_in_zero = 20;
-  double changed_vel;
-  double interval = getInterval();
-
-  // change waypoints to decelerate
-  for (int num = stop_waypoint; num > g_closest_waypoint - close_waypoint_threshold; num--)
-  {
-    if (!checkWaypoint(num, "changeWaypoints"))
-      continue;
-
-    changed_vel = sqrt(2.0 * g_decel * (interval * i));  // sqrt(2*a*x)
-
-    waypoint_follower::waypoint initial_waypoint = g_path_dk.getCurrentWaypoints().waypoints[num];
-    if (changed_vel > initial_waypoint.twist.twist.linear.x)
-    {  // avoid acceleration
-      current_waypoints_.waypoints[num].twist.twist.linear.x = initial_waypoint.twist.twist.linear.x;
-    }
-    else
-    {
-      current_waypoints_.waypoints[num].twist.twist.linear.x = changed_vel;
-    }
-
-    i++;
-  }
-
-  // fill in 0
-  for (int j = 1; j < fill_in_zero; j++)
-  {
-    if (!checkWaypoint(stop_waypoint + j, "changeWaypoints"))
-      continue;
-    current_waypoints_.waypoints[stop_waypoint + j].twist.twist.linear.x = 0.0;
-  }
-
-
-  return;
-}
-
-//===============================
-//       class function
-//===============================
-
-//===============================
-//          Callback
-//===============================
-
-void configCallback(const runtime_manager::ConfigVelocitySetConstPtr &config)
-{
-  g_others_distance = config->others_distance;
-  g_detection_range = config->detection_range;
-  g_threshold_points = config->threshold_points;
-  g_detection_height_top = config->detection_height_top;
-  g_detection_height_bottom = config->detection_height_bottom;
-  g_decel = config->deceleration;
-  g_velocity_change_limit = kmph2mps(config->velocity_change_limit);
-  g_deceleration_range = config->deceleration_range;
-  g_temporal_waypoints_size = config->temporal_waypoints_size;
-}
-
-void currentVelCallback(const geometry_msgs::TwistStampedConstPtr &msg)
-{
-  g_current_vel = msg->twist.linear.x;
-}
-
-void baseWaypointCallback(const waypoint_follower::laneConstPtr &msg)
-{
-  g_path_dk.setPath(*msg);
-  g_path_change.setPath(*msg);
-  if (g_path_flag == false)
-  {
-    g_path_flag = true;
-  }
-}
-
-void objPoseCallback(const visualization_msgs::MarkerConstPtr &msg)
-{
-  //ROS_INFO("subscribed obj_pose\n");
-}
-
-void pointsCallback(const sensor_msgs::PointCloud2ConstPtr &msg)
-{
-  pcl::PointCloud<pcl::PointXYZ> sub_points;
-  pcl::fromROSMsg(*msg, sub_points);
-
-  // if x is less than this, we regard the point as our vehicle's one
-  double ignore_range = 2.0;
-  g_points.clear();
-  for (const auto &v : sub_points)
-  {
-    if (v.x == 0 && v.y == 0)
-      continue;
-    if (v.z > g_detection_height_top || v.z < g_detection_height_bottom)
-      continue;
-    if (v.x < ignore_range)
-      continue;
-    g_points.push_back(v);
-  }
-
-  if (g_points_flag == false)
-  {
-    g_points_flag = true;
-  }
-}
-
-void controlCallback(const geometry_msgs::PoseStampedConstPtr &msg)
-{
-  if (!g_pose_flag)
-    g_pose_flag = true;
-
-  g_control_pose.header = msg->header;
-  g_control_pose.pose = msg->pose;
-}
-
-void localizerCallback(const geometry_msgs::PoseStampedConstPtr &msg)
-{
-  g_localizer_pose.header = msg->header;
-  g_localizer_pose.pose = msg->pose;
-}
-
-void closestWaypointCallback(const std_msgs::Int32ConstPtr &msg)
-{
-  g_closest_waypoint = msg->data;
-}
-
-//===============================
-//          Callback
-//===============================
-
-void displayObstacle(const EControl &kind)
->>>>>>> 1819df17
 {
   visualization_msgs::Marker marker;
   marker.header.frame_id = "/map";
@@ -687,7 +474,6 @@
   private_nh.param<bool>("use_crosswalk_detection", use_crosswalk_detection, true);
   private_nh.param<std::string>("points_topic", points_topic, "points_lanes");
 
-<<<<<<< HEAD
   // class
   CrossWalk crosswalk;
   VelocitySetPath vs_path;
@@ -702,6 +488,7 @@
   ros::Subscriber points_sub = nh.subscribe(points_topic, 1, &VelocitySetInfo::pointsCallback, &vs_info);
   ros::Subscriber localizer_sub = nh.subscribe("localizer_pose", 1, &VelocitySetInfo::localizerPoseCallback, &vs_info);
   ros::Subscriber control_pose_sub = nh.subscribe("current_pose", 1, &VelocitySetInfo::controlPoseCallback, &vs_info);
+  ros::Subscriber closest_waypoint_sub = nh.subscribe("closest_waypoint", 1, &VelocitySetInfo::closestWaypointCallback, &vs_info);
 
   // vector map subscriber
   ros::Subscriber sub_dtlane = nh.subscribe("vector_map_info/cross_walk", 1, &CrossWalk::crossWalkCallback, &crosswalk);
@@ -712,30 +499,7 @@
   // publisher
   ros::Publisher detection_range_pub = nh.advertise<visualization_msgs::MarkerArray>("detection_range", 0);
   ros::Publisher temporal_waypoints_pub = nh.advertise<waypoint_follower::lane>("temporal_waypoints", 1000, true);
-  ros::Publisher closest_waypoint_pub = nh.advertise<std_msgs::Int32>("closest_waypoint", 1000);
   ros::Publisher obstacle_pub = nh.advertise<visualization_msgs::Marker>("obstacle", 0);
-=======
-  ros::Subscriber localizer_sub = nh.subscribe("localizer_pose", 1, localizerCallback);
-  ros::Subscriber control_pose_sub = nh.subscribe("current_pose", 1, controlCallback);
-  ros::Subscriber points_sub = nh.subscribe(points_topic, 1, pointsCallback);
-  ros::Subscriber base_waypoint_sub = nh.subscribe("base_waypoints", 1, baseWaypointCallback);
-  ros::Subscriber obj_pose_sub = nh.subscribe("obj_pose", 1, objPoseCallback);
-  ros::Subscriber current_vel_sub = nh.subscribe("current_velocity", 1, currentVelCallback);
-  ros::Subscriber config_sub = nh.subscribe("config/velocity_set", 10, configCallback);
-  ros::Subscriber closest_waypoint_sub = nh.subscribe("closest_waypoint", 1, closestWaypointCallback);
-
-  //------------------ Vector Map ----------------------//
-  ros::Subscriber sub_dtlane = nh.subscribe("vector_map_info/cross_walk", 1, &CrossWalk::crossWalkCallback, &vmap);
-  ros::Subscriber sub_area = nh.subscribe("vector_map_info/area", 1, &CrossWalk::areaCallback, &vmap);
-  ros::Subscriber sub_line = nh.subscribe("vector_map_info/line", 1, &CrossWalk::lineCallback, &vmap);
-  ros::Subscriber sub_point = nh.subscribe("vector_map_info/point", 1, &CrossWalk::pointCallback, &vmap);
-  //----------------------------------------------------//
-
-  g_range_pub = nh.advertise<visualization_msgs::MarkerArray>("detection_range", 0);
-  g_sound_pub = nh.advertise<std_msgs::String>("sound_player", 10);
-  g_temporal_waypoints_pub = nh.advertise<waypoint_follower::lane>("temporal_waypoints", 1000, true);
-  g_obstacle_pub = nh.advertise<visualization_msgs::Marker>("obstacle", 0);
->>>>>>> 1819df17
 
   ros::Rate loop_rate(LOOP_RATE);
   while (ros::ok())
@@ -751,22 +515,21 @@
       continue;
     }
 
-<<<<<<< HEAD
+    /*
     int closest_waypoint = getClosestWaypoint(vs_path.getPrevWaypoints(), vs_info.getControlPose().pose);
 
     std_msgs::Int32 closest_waypoint_msg;
     closest_waypoint_msg.data = closest_waypoint;
     closest_waypoint_pub.publish(closest_waypoint_msg);
-
-=======
->>>>>>> 1819df17
+    */
+
     if (use_crosswalk_detection)
-      crosswalk.setDetectionWaypoint(crosswalk.findClosestCrosswalk(closest_waypoint, vs_path.getPrevWaypoints(), STOP_SEARCH_DISTANCE));
+      crosswalk.setDetectionWaypoint(crosswalk.findClosestCrosswalk(vs_info.getClosestWaypoint(), vs_path.getPrevWaypoints(), STOP_SEARCH_DISTANCE));
 
     int obstacle_waypoint = -1;
-    EControl detection_result = obstacleDetection(closest_waypoint, vs_path.getPrevWaypoints(), crosswalk, vs_info, detection_range_pub, obstacle_pub, &obstacle_waypoint);
-
-    changeWaypoints(vs_info, detection_result, closest_waypoint, obstacle_waypoint, temporal_waypoints_pub, &vs_path);
+    EControl detection_result = obstacleDetection(vs_info.getClosestWaypoint(), vs_path.getPrevWaypoints(), crosswalk, vs_info, detection_range_pub, obstacle_pub, &obstacle_waypoint);
+
+    changeWaypoints(vs_info, detection_result, vs_info.getClosestWaypoint(), obstacle_waypoint, temporal_waypoints_pub, &vs_path);
 
     vs_info.clearPoints();
 
