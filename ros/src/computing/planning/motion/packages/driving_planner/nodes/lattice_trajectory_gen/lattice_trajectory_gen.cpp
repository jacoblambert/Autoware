--- conflicted
+++ resolved
@@ -115,12 +115,7 @@
     initial_velocity_ = 5.0;
     next_waypoint_ = -1;
   }
-<<<<<<< HEAD
-
-  void setConfig(const runtime_manager::ConfigLaneFollowerConstPtr &config);
-=======
   void setConfig(const runtime_manager::ConfigWaypointFollowerConstPtr &config);
->>>>>>> f2de631d
   double getCmdVelocity();
   double getLookAheadThreshold(int waypoint);
   int getNextWaypoint();
@@ -137,9 +132,6 @@
 };
 PathPP _path_pp;
 
-<<<<<<< HEAD
-void PathPP::setConfig(const runtime_manager::ConfigLaneFollowerConstPtr &config)
-=======
 static bool _sim_mode = false;
 static geometry_msgs::PoseStamped _current_pose; // current pose by the global plane.
 static double _current_velocity;
@@ -153,7 +145,6 @@
 static bool _pose_set = false;
 
 void PathPP::setConfig(const runtime_manager::ConfigWaypointFollowerConstPtr &config)
->>>>>>> f2de631d
 {
   initial_velocity_ = config->velocity;
   param_flag_ = config->param_flag;
