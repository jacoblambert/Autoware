cmake_minimum_required(VERSION 2.8.3)
project(autoware_msgs)

find_package(catkin REQUIRED COMPONENTS
	message_generation
	std_msgs
	geometry_msgs
	sensor_msgs
	jsk_recognition_msgs
)


## Generate messages in the 'msg' folder
add_message_files(
  FILES
  CanInfo.msg
  ControlCommandStamped.msg
  CloudCluster.msg
  CloudClusterArray.msg
  ColorSet.msg
  ControlCommand.msg
  DetectedObject.msg
  DetectedObjectArray.msg
  ExtractedPosition.msg
  ImageLaneObjects.msg
  ImageObjects.msg
  LaneArray.msg
  PointsImage.msg
  ScanImage.msg
  Signals.msg
  TunedResult.msg
  ValueSet.msg
  centroids.msg
  dtlane.msg
  geometric_rectangle.msg
  icp_stat.msg
  image_obj.msg
  image_obj_ranged.msg
  image_obj_tracked.msg
  image_rect.msg
  image_rect_ranged.msg
  lane.msg
  ndt_stat.msg
  obj_label.msg
  obj_pose.msg
  projection_matrix.msg
  vscan_tracked.msg
  vscan_tracked_array.msg
  waypoint.msg
  VehicleCmd.msg
  TrafficLightResult.msg
  TrafficLightResultArray.msg

## Runtime Manager ##
  ConfigApproximateNdtMapping.msg
  ConfigCarDpm.msg
  ConfigCarFusion.msg
  ConfigCarKf.msg
  ConfigDecisionMaker.msg
  ConfigDistanceFilter.msg
  ConfigRingGroundFilter.msg
  ConfigICP.msg
  ConfigLaneRule.msg
  ConfigLaneSelect.msg
  ConfigLaneStop.msg
  ConfigLatticeVelocitySet.msg
  ConfigNdt.msg
  ConfigNdtMapping.msg
  ConfigNdtMappingOutput.msg
  ConfigPedestrianDpm.msg
  ConfigPedestrianFusion.msg
  ConfigPedestrianKf.msg
  ConfigPlannerSelector.msg
  ConfigPoints2Polygon.msg
  ConfigPointsConcatFilter.msg
  ConfigRandomFilter.msg
  ConfigRcnn.msg
  ConfigRingFilter.msg
  ConfigRayGroundFilter.msg
  ConfigSsd.msg
  ConfigTwistFilter.msg
  ConfigVelocitySet.msg
  ConfigVoxelGridFilter.msg
  ConfigWaypointFollower.msg
  accel_cmd.msg
  adjust_xy.msg
  brake_cmd.msg
  indicator_cmd.msg
  lamp_cmd.msg
  steer_cmd.msg
  traffic_light.msg
  state_cmd.msg
<<<<<<< HEAD
=======
  WaypointState.msg
  state.msg

>>>>>>> 078d54fc

## Sync
  Sync_time_monitor.msg
  Sync_time_diff.msg
<<<<<<< HEAD

)
=======
>>>>>>> 078d54fc

## Remote Control
  RemoteCmd.msg
)

## Generate added messages and services with any dependencies listed here
generate_messages(
  DEPENDENCIES
  std_msgs
  geometry_msgs
  sensor_msgs
  jsk_recognition_msgs
)

catkin_package(
  CATKIN_DEPENDS
  message_runtime
  std_msgs
  geometry_msgs
  sensor_msgs
  jsk_recognition_msgs
)<|MERGE_RESOLUTION|>--- conflicted
+++ resolved
@@ -90,21 +90,13 @@
   steer_cmd.msg
   traffic_light.msg
   state_cmd.msg
-<<<<<<< HEAD
-=======
   WaypointState.msg
   state.msg
 
->>>>>>> 078d54fc
 
 ## Sync
   Sync_time_monitor.msg
   Sync_time_diff.msg
-<<<<<<< HEAD
-
-)
-=======
->>>>>>> 078d54fc
 
 ## Remote Control
   RemoteCmd.msg
