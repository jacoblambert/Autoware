cmake_minimum_required(VERSION 2.8.3)
project(autoware_msgs)

find_package(catkin REQUIRED COMPONENTS
        message_generation
        std_msgs
        geometry_msgs
        sensor_msgs
        jsk_recognition_msgs
        )


## Generate messages in the 'msg' folder
add_message_files(
        DIRECTORY msg
        FILES
            CanInfo.msg
            CANData.msg
            CANPacket.msg
            ControlCommandStamped.msg
            CloudCluster.msg
            CloudClusterArray.msg
            ColorSet.msg
            ControlCommand.msg
            DetectedObject.msg
            DetectedObjectArray.msg
            ExtractedPosition.msg
            ImageLaneObjects.msg
            ImageObjects.msg
            LaneArray.msg
            PointsImage.msg
            ScanImage.msg
            Signals.msg
            TunedResult.msg
            ValueSet.msg
            centroids.msg
            dtlane.msg
            geometric_rectangle.msg
            icp_stat.msg
            image_obj.msg
            image_obj_ranged.msg
            image_obj_tracked.msg
            image_rect.msg
            image_rect_ranged.msg
            lane.msg
            ndt_stat.msg
            obj_label.msg
            obj_pose.msg
            projection_matrix.msg
            vscan_tracked.msg
            vscan_tracked_array.msg
            waypoint.msg
            WaypointState.msg
            VehicleCmd.msg
            VehicleStatus.msg
            TrafficLightResult.msg
            TrafficLightResultArray.msg
        
            ## Runtime Manager ##
<<<<<<< HEAD
            ConfigApproximateNdtMapping.msg
            ConfigCarDpm.msg
            ConfigCarFusion.msg
            ConfigCarKf.msg
            ConfigDecisionMaker.msg
            ConfigDistanceFilter.msg
            ConfigRingGroundFilter.msg
            ConfigICP.msg
            ConfigLaneRule.msg
            ConfigLaneSelect.msg
            ConfigLaneStop.msg
            ConfigLatticeVelocitySet.msg
            ConfigNdt.msg
            ConfigNdtMapping.msg
            ConfigNdtMappingOutput.msg
            ConfigPedestrianDpm.msg
            ConfigPedestrianFusion.msg
            ConfigPedestrianKf.msg
            ConfigPlannerSelector.msg
            ConfigPoints2Polygon.msg
            ConfigPointsConcatFilter.msg
            ConfigRandomFilter.msg
            ConfigRcnn.msg
            ConfigRingFilter.msg
            ConfigRayGroundFilter.msg
            ConfigSsd.msg
            ConfigTwistFilter.msg
            ConfigVelocitySet.msg
            ConfigVoxelGridFilter.msg
            ConfigWaypointLoader.msg
            ConfigWaypointFollower.msg
=======
            config/ConfigApproximateNdtMapping.msg
            config/ConfigCarDpm.msg
            config/ConfigCarFusion.msg
            config/ConfigCarKf.msg
            config/ConfigDecisionMaker.msg
            config/ConfigDistanceFilter.msg
            config/ConfigRingGroundFilter.msg
            config/ConfigICP.msg
            config/ConfigLaneRule.msg
            config/ConfigLaneSelect.msg
            config/ConfigLaneStop.msg
            config/ConfigLatticeVelocitySet.msg
            config/ConfigNdt.msg
            config/ConfigNdtMapping.msg
            config/ConfigNdtMappingOutput.msg
            config/ConfigPedestrianDpm.msg
            config/ConfigPedestrianFusion.msg
            config/ConfigPedestrianKf.msg
            config/ConfigPlannerSelector.msg
            config/ConfigPoints2Polygon.msg
            config/ConfigPointsConcatFilter.msg
            config/ConfigRandomFilter.msg
            config/ConfigRcnn.msg
            config/ConfigRingFilter.msg
            config/ConfigRayGroundFilter.msg
            config/ConfigSsd.msg
            config/ConfigTwistFilter.msg
            config/ConfigVelocitySet.msg
            config/ConfigVoxelGridFilter.msg
            config/ConfigWaypointFollower.msg
>>>>>>> f88a31ad
            accel_cmd.msg
            adjust_xy.msg
            brake_cmd.msg
            indicator_cmd.msg
            lamp_cmd.msg
            steer_cmd.msg
            traffic_light.msg
            state_cmd.msg
            state.msg
<<<<<<< HEAD

=======
        
>>>>>>> f88a31ad
            ## Sync
            Sync_time_monitor.msg
            Sync_time_diff.msg
        
            ## Remote Control
            RemoteCmd.msg
)

## Generate added messages and services with any dependencies listed here
generate_messages(
        DEPENDENCIES
        std_msgs
        geometry_msgs
        sensor_msgs
        jsk_recognition_msgs
)

catkin_package(
        CATKIN_DEPENDS
        message_runtime
        std_msgs
        geometry_msgs
        sensor_msgs
        jsk_recognition_msgs
)<|MERGE_RESOLUTION|>--- conflicted
+++ resolved
@@ -57,39 +57,6 @@
             TrafficLightResultArray.msg
         
             ## Runtime Manager ##
-<<<<<<< HEAD
-            ConfigApproximateNdtMapping.msg
-            ConfigCarDpm.msg
-            ConfigCarFusion.msg
-            ConfigCarKf.msg
-            ConfigDecisionMaker.msg
-            ConfigDistanceFilter.msg
-            ConfigRingGroundFilter.msg
-            ConfigICP.msg
-            ConfigLaneRule.msg
-            ConfigLaneSelect.msg
-            ConfigLaneStop.msg
-            ConfigLatticeVelocitySet.msg
-            ConfigNdt.msg
-            ConfigNdtMapping.msg
-            ConfigNdtMappingOutput.msg
-            ConfigPedestrianDpm.msg
-            ConfigPedestrianFusion.msg
-            ConfigPedestrianKf.msg
-            ConfigPlannerSelector.msg
-            ConfigPoints2Polygon.msg
-            ConfigPointsConcatFilter.msg
-            ConfigRandomFilter.msg
-            ConfigRcnn.msg
-            ConfigRingFilter.msg
-            ConfigRayGroundFilter.msg
-            ConfigSsd.msg
-            ConfigTwistFilter.msg
-            ConfigVelocitySet.msg
-            ConfigVoxelGridFilter.msg
-            ConfigWaypointLoader.msg
-            ConfigWaypointFollower.msg
-=======
             config/ConfigApproximateNdtMapping.msg
             config/ConfigCarDpm.msg
             config/ConfigCarFusion.msg
@@ -119,8 +86,8 @@
             config/ConfigTwistFilter.msg
             config/ConfigVelocitySet.msg
             config/ConfigVoxelGridFilter.msg
+            config/ConfigWaypointLoader.msg
             config/ConfigWaypointFollower.msg
->>>>>>> f88a31ad
             accel_cmd.msg
             adjust_xy.msg
             brake_cmd.msg
@@ -130,11 +97,6 @@
             traffic_light.msg
             state_cmd.msg
             state.msg
-<<<<<<< HEAD
-
-=======
-        
->>>>>>> f88a31ad
             ## Sync
             Sync_time_monitor.msg
             Sync_time_diff.msg
