#include <iostream>
#include <string>
#include <sstream>
#include "ladybug.h"
#include "ladybugstream.h"
#include <stdexcept>
#include <unistd.h>
#include <signal.h>

#include <ros/ros.h>
#include <sensor_msgs/image_encodings.h>
#include <sensor_msgs/Image.h>

#include <sensor_msgs/CameraInfo.h>
#include <tf/transform_broadcaster.h>
#include <tf/transform_datatypes.h>

#include "opencv2/core/core.hpp"
#include "opencv2/highgui/highgui.hpp"
#include <opencv2/imgproc/imgproc.hpp>

#include "ladybug.h"

using namespace std;

static volatile int running_ = 1;


LadybugContext m_context;
LadybugDataFormat m_dataFormat;
//camera config settings
float m_frameRate;
bool m_isFrameRateAuto;
unsigned int m_jpegQualityPercentage;

ros::Publisher pub[LADYBUG_NUM_CAMERAS + 1];

static void signalHandler(int)
{
	running_ = 0;
	ros::shutdown();
}

void parseCameraInfo(const cv::Mat  &camMat,
						const cv::Mat  &disCoeff,
						const cv::Size &imgSize,
						sensor_msgs::CameraInfo &msg)
{
	msg.header.frame_id = "camera";

	msg.height = imgSize.height;
	msg.width  = imgSize.width;

	for (int row=0; row<3; row++)
	{
		for (int col=0; col<3; col++)
		{
			msg.K[row * 3 + col] = camMat.at<double>(row, col);
		}
	}

	for (int row=0; row<3; row++)
	{
		for (int col=0; col<4; col++)
		{
			if (col == 3)
			{
				msg.P[row * 4 + col] = 0.0f;
			} else
			{
				msg.P[row * 4 + col] = camMat.at<double>(row, col);
			}
		}
	}

	for (int row=0; row<disCoeff.rows; row++)
	{
		for (int col=0; col<disCoeff.cols; col++)
		{
			msg.D.push_back(disCoeff.at<double>(row, col));
		}
	}
}

void GetMatricesFromFile(ros::NodeHandle nh, sensor_msgs::CameraInfo &camerainfo_msg)
{
	//////////////////CAMERA INFO/////////////////////////////////////////
	cv::Mat  cameraExtrinsicMat;
	cv::Mat  cameraMat;
	cv::Mat  distCoeff;
	cv::Size imageSize;
	std::string filename;

	if (nh.getParam("calibrationfile", filename) && filename!="")
	{
		ROS_INFO("Trying to parse calibrationfile :");
		ROS_INFO("> %s", filename.c_str());
	}
	else
	{
		ROS_INFO("No calibrationfile param was received");
		return;
	}

	cv::FileStorage fs(filename, cv::FileStorage::READ);
	if (!fs.isOpened())
	{
		ROS_INFO("Cannot open %s", filename.c_str());;
		return;
	}
	else
	{
		fs["CameraMat"] >> cameraMat;
		fs["DistCoeff"] >> distCoeff;
		fs["ImageSize"] >> imageSize;
	}
	parseCameraInfo(cameraMat, distCoeff, imageSize, camerainfo_msg);
}

void publishImage(cv::Mat& image, ros::Publisher& image_pub, long int& count)
{
	sensor_msgs::Image msg;
	//publish*******************
	msg.header.seq = count;
	msg.header.frame_id = "camera";
	msg.header.stamp.sec = ros::Time::now().sec; msg.header.stamp.nsec = ros::Time::now().nsec;
	msg.height = image.size().height; msg.width  = image.size().width;
	msg.encoding = "rgb8";
	msg.step = image.cols * image.elemSize();
	size_t image_size = image.rows * image.cols * image.elemSize();

	msg.data.resize(image_size);
	memcpy(msg.data.data(), image.data, image_size);

	image_pub.publish(msg);
}

LadybugError init_camera()
{
	LadybugError error;
	error = ladybugCreateContext(&m_context);
	if (error != LADYBUG_OK)
	{
		throw std::runtime_error("Unable to create Ladybug context.");
	}

	LadybugCameraInfo enumeratedCameras[16];
	unsigned int numCameras = 16;

	error = ladybugBusEnumerateCameras(m_context, enumeratedCameras, &numCameras);
	if (error != LADYBUG_OK)
	{
		return error;
	}

	cout << "Cameras detected: " << numCameras << endl << endl;

	if (numCameras == 0)
	{
		ROS_INFO("Insufficient number of cameras detected. ");
		return LADYBUG_FAILED;
	}

	error = ladybugInitializeFromIndex(m_context, 0);
	if (error != LADYBUG_OK)
	{
		return error;
	}

	LadybugCameraInfo camInfo;
	error = ladybugGetCameraInfo(m_context, &camInfo);
	if (error != LADYBUG_OK)
	{
		return error;
	}

	ROS_INFO("Camera information: ");

	ROS_INFO("Base s/n: %d", camInfo.serialBase );
	ROS_INFO("Head s/n: %d", camInfo.serialHead );
	ROS_INFO("Model: %s", camInfo.pszModelName );
	ROS_INFO("Sensor: %s", camInfo.pszSensorInfo);
	ROS_INFO("Vendor: %s", camInfo.pszVendorName);
	ROS_INFO("Bus / Node: %d ,%d" , camInfo.iBusNum , camInfo.iNodeNum );

	switch (camInfo.deviceType)
	{
		case LADYBUG_DEVICE_LADYBUG3:
		{
			m_dataFormat = LADYBUG_DATAFORMAT_RAW8;
			m_frameRate = 16.0f;
			m_isFrameRateAuto = true;
			m_jpegQualityPercentage = 80;
		}
		break;

		case LADYBUG_DEVICE_LADYBUG5:
		{
			m_dataFormat = LADYBUG_DATAFORMAT_RAW8;
			m_frameRate = 10.0f;
			m_isFrameRateAuto = true;
			m_jpegQualityPercentage = 80;
		}
		break;

		default: assert(false); break;
	}

	return error;
}

LadybugError start_camera()
{
	LadybugError error;
	error = ladybugStartLockNext(m_context, m_dataFormat);
	if (error != LADYBUG_OK)
	{
		return error;
	}

	error = ladybugSetAbsPropertyEx(m_context, LADYBUG_FRAME_RATE, false, true, m_isFrameRateAuto, m_frameRate);
	if (error != LADYBUG_OK)
	{
		return error;
	}

	error = ladybugSetJPEGQuality(m_context, m_jpegQualityPercentage);
	if (error != LADYBUG_OK)
	{
		return error;
	}

	// Perform a quick test to make sure images can be successfully acquired
	for (int i=0; i < 10; i++)
	{
		LadybugImage tempImage;
		error = ladybugLockNext(m_context, &tempImage);
	}

	error = ladybugUnlockAll(m_context);
	if (error != LADYBUG_OK)
	{
		return error;
	}

	return error;
}

LadybugError stop_camera()
{
    const LadybugError cameraError = ladybugStop(m_context);
    if (cameraError != LADYBUG_OK)
    {
        ROS_INFO("Error: Unable to stop camera (%s)", ladybugErrorToString(cameraError) );
    }
    return cameraError;
}

LadybugError acquire_image( LadybugImage& image )
{
    return ladybugLockNext(m_context, &image);
}

LadybugError unlock_image( unsigned int bufferIndex )
{
    return ladybugUnlock(m_context, bufferIndex);
}

int main (int argc, char **argv)
{
	////ROS STUFF
	ros::init(argc, argv, "ladybug_camera");
	ros::NodeHandle n;
	ros::NodeHandle private_nh("~");

	signal(SIGTERM, signalHandler);//detect closing

	/////////////////////////////
	//Config camera
	m_dataFormat = LADYBUG_DATAFORMAT_RAW8;
	m_frameRate = 10;
	m_isFrameRateAuto = true;
	m_jpegQualityPercentage = 80;

	// Initialize ladybug camera
	const LadybugError grabberInitError = init_camera();
	if (LADYBUG_OK != init_camera())
	{
		ROS_INFO("Error: Failed to initialize camera (%s). Terminating...", ladybugErrorToString(grabberInitError) );
		return -1;
	}

	LadybugCameraInfo camInfo;
	if (LADYBUG_OK != ladybugGetCameraInfo(m_context, &camInfo))
	{
		ROS_INFO("Error: Failed to get camera information. Terminating...");
		return -1;
	}

	const LadybugError startError = start_camera();
	if (startError != LADYBUG_OK)
	{
		ROS_INFO("Error: Failed to start camera (%s). Terminating...", ladybugErrorToString(startError) );
		return -1;
	}
	/////////////////////
	//ROS
	// Get the camera information
	///////calibration data
	sensor_msgs::CameraInfo camerainfo_msg;
	GetMatricesFromFile(private_nh, camerainfo_msg);
	int image_scale = 100;
	if (private_nh.getParam("scale", image_scale) && image_scale>0 && image_scale<100)
	{
		ROS_INFO("Ladybug ImageScale > %i%%", image_scale);
	}
	else
	{
		ROS_INFO("Ladybug ImageScale scale must be (0,100]. Defaulting to 20 ");
		image_scale=20;
	}

	ros::Publisher camera_info_pub;

	camera_info_pub = n.advertise<sensor_msgs::CameraInfo>("/camera/camera_info", 1, true);
	ROS_INFO("Successfully started ladybug camera and stream");
	for (int i = 0; i < LADYBUG_NUM_CAMERAS + 1; i++) {
		std::string topic(std::string("image_raw"));

			topic = "camera" + std::to_string(i) + "/" + topic;

		pub[i] = n.advertise<sensor_msgs::Image>(topic, 100);
		ROS_INFO("Publishing.. %s", topic.c_str());
	}
	//////////////////

	//start camera
	ros::Rate loop_rate(10); // Hz Ladybug works at 10fps
	long int count = 0;
	while (running_ && ros::ok())
	{
		LadybugImage currentImage;

		const LadybugError acquisitionError = acquire_image(currentImage);
		if (acquisitionError != LADYBUG_OK)
		{
			ROS_INFO("Failed to acquire image. Error (%s). Trying to continue..", ladybugErrorToString(acquisitionError) );
			continue;
		}

		// convert to OpenCV Mat
		//receive Bayer Image, convert to Color 3 channels
		cv::Size size(currentImage.uiFullCols, currentImage.uiFullRows);

		cv::Mat full_size;
		for(size_t i =0;i<LADYBUG_NUM_CAMERAS; i++)
		{
			std::ostringstream out;
			out << "image" << i;
			cv::Mat rawImage(size, CV_8UC1, currentImage.pData + (i * size.width*size.height));
			cv::Mat image(size, CV_8UC3);
			cv::cvtColor(rawImage, image, cv::COLOR_BayerBG2RGB);
			cv::resize(image,image,cv::Size(size.width*image_scale/100, size.height*image_scale/100));
			//
			cv::transpose(image, image);
<<<<<<< HEAD
=======
			cv::flip(image, image, 1);
>>>>>>> 078d54fc

			if (i==0)
				image.copyTo(full_size);
			else
				cv::hconcat(image, full_size, full_size);

			unlock_image(currentImage.uiBufferIndex);

			publishImage(image, pub[LADYBUG_NUM_CAMERAS - i], count);

		}
		//publish stitched one
		publishImage(full_size, pub[0], count);
		ros::spinOnce();
		loop_rate.sleep();
		count++;
	}

	cout << "Stopping ladybug_camera..." << endl;

	// Shutdown
	stop_camera();

	ROS_INFO("ladybug_camera stopped");

	return 0;
}<|MERGE_RESOLUTION|>--- conflicted
+++ resolved
@@ -363,10 +363,7 @@
 			cv::resize(image,image,cv::Size(size.width*image_scale/100, size.height*image_scale/100));
 			//
 			cv::transpose(image, image);
-<<<<<<< HEAD
-=======
 			cv::flip(image, image, 1);
->>>>>>> 078d54fc
 
 			if (i==0)
 				image.copyTo(full_size);
