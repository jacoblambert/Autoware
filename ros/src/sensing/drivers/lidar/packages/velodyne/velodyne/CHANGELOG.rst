^^^^^^^^^^^^^^^^^^^^^^^^^^^^^^
Changelog for package velodyne
^^^^^^^^^^^^^^^^^^^^^^^^^^^^^^

1.6.2 (2018-02-27)
------------------
* Update CHANGELOG
* Contributors: Yusuke FUJII

<<<<<<< HEAD
1.3.0 (2017-11-10)
------------------
* Merge pull request `#110 <https://github.com/ros-drivers/velodyne/issues/110>`_ from kmhallen/master
  Added velodyne_laserscan package
* Added velodyne_laserscan package and inserted into existing launch files
* Contributors: Jack O'Quin, Joshua Whitley, Kevin Hallenbeck
=======
1.6.1 (2018-01-20)
------------------
* update CHANGELOG
* Contributors: Yusuke FUJII

1.6.0 (2017-12-11)
------------------
* Prepare release for 1.6.0
* Contributors: Yamato ANDO

1.5.1 (2017-09-25)
------------------
* Release/1.5.1 (`#816 <https://github.com/cpfl/autoware/issues/816>`_)
  * fix a build error by gcc version
  * fix build error for older indigo version
  * update changelog for v1.5.1
  * 1.5.1
* Contributors: Yusuke FUJII

1.5.0 (2017-09-21)
------------------
* Update changelog
* Contributors: Yusuke FUJII
>>>>>>> 5809cdf0

1.4.0 (2017-08-04)
------------------
* version number must equal current release number so we can start releasing in the future
* Contributors: Dejan Pangercic

1.3.1 (2017-07-16)
------------------

1.3.0 (2017-07-14)
------------------

1.2.0 (2017-06-07)
------------------

1.1.2 (2017-02-27 23:10)
------------------------

1.1.1 (2017-02-27 22:25)
------------------------

1.1.0 (2017-02-24)
------------------

1.0.1 (2017-01-14)
------------------

1.0.0 (2016-12-22)
------------------<|MERGE_RESOLUTION|>--- conflicted
+++ resolved
@@ -7,46 +7,12 @@
 * Update CHANGELOG
 * Contributors: Yusuke FUJII
 
-<<<<<<< HEAD
 1.3.0 (2017-11-10)
 ------------------
 * Merge pull request `#110 <https://github.com/ros-drivers/velodyne/issues/110>`_ from kmhallen/master
   Added velodyne_laserscan package
 * Added velodyne_laserscan package and inserted into existing launch files
 * Contributors: Jack O'Quin, Joshua Whitley, Kevin Hallenbeck
-=======
-1.6.1 (2018-01-20)
-------------------
-* update CHANGELOG
-* Contributors: Yusuke FUJII
-
-1.6.0 (2017-12-11)
-------------------
-* Prepare release for 1.6.0
-* Contributors: Yamato ANDO
-
-1.5.1 (2017-09-25)
-------------------
-* Release/1.5.1 (`#816 <https://github.com/cpfl/autoware/issues/816>`_)
-  * fix a build error by gcc version
-  * fix build error for older indigo version
-  * update changelog for v1.5.1
-  * 1.5.1
-* Contributors: Yusuke FUJII
-
-1.5.0 (2017-09-21)
-------------------
-* Update changelog
-* Contributors: Yusuke FUJII
->>>>>>> 5809cdf0
-
-1.4.0 (2017-08-04)
-------------------
-* version number must equal current release number so we can start releasing in the future
-* Contributors: Dejan Pangercic
-
-1.3.1 (2017-07-16)
-------------------
 
 1.3.0 (2017-07-14)
 ------------------
