--- conflicted
+++ resolved
@@ -7,7 +7,6 @@
 * Update CHANGELOG
 * Contributors: Yusuke FUJII
 
-<<<<<<< HEAD
 1.3.0 (2017-11-10)
 -------------------
 * Merge pull request `#110 <https://github.com/ros-drivers/velodyne/issues/110>`_ from kmhallen/master
@@ -133,72 +132,6 @@
 * fixed gen_calibration min/max intensity type
 * fixed a calibration file parsing bug
 * Contributors: Adam Stambler, Alex Rodrigues, Alexander Schaefer, Andreas Wachaja, Bo Li, Daniel Jartoux, Gabor Meszaros, Jack OQuin, Jose Luis Blanco-Claraco, Joshua Whitley, Kevin Hallenbeck, Kris Kozak, Kun Li, Micho Radovnikovich, Scott K Logan, Thomas Solatges, Todor Stoyanov, William Woodall, jack.oquin, libo24, phussey, piyushk, pomerlef
-=======
-1.6.1 (2018-01-20)
-------------------
-* update CHANGELOG
-* Contributors: Yusuke FUJII
-
-1.6.0 (2017-12-11)
-------------------
-* Prepare release for 1.6.0
-* add param files for vlp16 hires (`#943 <https://github.com/cpfl/autoware/issues/943>`_)
-* Replace the paramter file for Velodyne HDL64e-S2
-* Contributors: Akihito Ohsato, Yamato ANDO, christopherho-ApexAI
-
-1.5.1 (2017-09-25)
-------------------
-* Release/1.5.1 (`#816 <https://github.com/cpfl/autoware/issues/816>`_)
-  * fix a build error by gcc version
-  * fix build error for older indigo version
-  * update changelog for v1.5.1
-  * 1.5.1
-* Contributors: Yusuke FUJII
-
-1.5.0 (2017-09-21)
-------------------
-* Update changelog
-* Contributors: Yusuke FUJII
->>>>>>> 5809cdf0
-
-1.4.0 (2017-08-04)
-------------------
-<<<<<<< HEAD
-
-* velodyne_pointcloud: remove model-dependent "constants" from
-  rawdata.h (`#28
-  <https://github.com/ros-drivers/velodyne/issues/28>`_)
-* velodyne_pointcloud: change default min_range to 0.9 meters (`#25
-  <https://github.com/ros-drivers/velodyne/issues/25>`_)
-* Added support for YAML-CPP 0.5+ (`#23
-  <https://github.com/ros-drivers/velodyne/pull/23>`_).
-* Add dynamic_reconfigure feature.
-* Add angular limits to the output point cloud, useful for omitting
-  part of it. (`#22 <https://github.com/ros-drivers/velodyne/pull/22>`_).
-* Contributors: Jack OQuin, Scott K Logan, Thomas Solatges
-
-1.1.2 (2013-11-05)
-------------------
-=======
-* version number must equal current release number so we can start releasing in the future
-* Contributors: Dejan Pangercic
->>>>>>> 5809cdf0
-
-1.3.1 (2017-07-16)
-------------------
-
-<<<<<<< HEAD
- * Fix lost frame_id transform problem caused by PCL 1.7 fix (`#13`_).
- * Add support for HDL-64E S2 and S2.1 models, which were not working
-   before (`#11`_), thanks to Gabor Meszaros (`#12`_).
- * Add additional parameters to launch files (`#14`_).
- * Contributors: Gabor Meszaros, Jack OQuin
-
-1.1.0 (2013-07-16)
-=======
-1.3.0 (2017-07-14)
->>>>>>> 5809cdf0
-------------------
 
 1.2.0 (2017-06-07)
 ------------------
@@ -217,7 +150,6 @@
 
 1.0.0 (2016-12-22)
 ------------------
-<<<<<<< HEAD
 
  * Completely revised API, anticipating a 1.0.0 release.
  * HDL-32E device support.
@@ -256,8 +188,4 @@
 .. _`#17`: https://github.com/ros-drivers/velodyne/issues/17
 .. _`#18`: https://github.com/ros-drivers/velodyne/issues/18
 .. _`#20`: https://github.com/ros-drivers/velodyne/issues/20
-.. _`#50`: https://github.com/ros-drivers/velodyne/issue/50
-=======
-* Add module graph tool
-* Contributors: USUDA Hisashi
->>>>>>> 5809cdf0
+.. _`#50`: https://github.com/ros-drivers/velodyne/issue/50