cmake_minimum_required(VERSION 2.8.3)
project(points_preprocessor)

find_package(catkin REQUIRED COMPONENTS
    roscpp
    std_msgs
    pcl_ros
    pcl_conversions
    cv_bridge
    velodyne_pointcloud
)

catkin_package(CATKIN_DEPENDS
    sensor_msgs
    velodyne_pointcloud
)

find_package(Qt5Core REQUIRED)
find_package(OpenCV REQUIRED)
find_package(PCL 1.7 REQUIRED)
find_package(OpenMP)

###########
## Build ##
###########

include_directories(
    ${catkin_INCLUDE_DIRS}
    include
)

SET(CMAKE_CXX_FLAGS "-std=c++11 -O2 -g -Wall ${CMAKE_CXX_FLAGS}")

link_directories(${PCL_LIBRARY_DIRS})

# Space Filter
add_executable(space_filter
    nodes/space_filter/space_filter.cpp
)
target_link_libraries(space_filter
    ${catkin_LIBRARIES}
    ${PCL_LIBRARIES}
)

# Ring Ground Filter
add_definitions(${PCL_DEFINITIONS})

add_executable(ring_ground_filter
    nodes/ring_ground_filter/ring_ground_filter.cpp
)

target_include_directories(ring_ground_filter PRIVATE
    ${PCL_INCLUDE_DIRS}
)

target_link_libraries(ring_ground_filter
    ${catkin_LIBRARIES}
    ${PCL_LIBRARIES}
    ${Qt5Core_LIBRARIES}
)


# Ray Ground Filter
<<<<<<< HEAD
add_executable(ray_ground_filter
    nodes/ray_ground_filter/ray_ground_filter.cpp
)

if (OPENMP_FOUND)
    set_target_properties(ray_ground_filter PROPERTIES
        COMPILE_FLAGS ${OpenMP_CXX_FLAGS}
        LINK_FLAGS ${OpenMP_CXX_FLAGS}
    )
endif()

target_include_directories(ray_ground_filter PRIVATE
    ${OpenCV_INCLUDE_DIRS}
    ${PCL_INCLUDE_DIRS}
)

target_link_libraries(ray_ground_filter
    ${catkin_LIBRARIES}
    ${PCL_LIBRARIES}
    ${OpenCV_LIBRARIES}
    ${Qt5Core_LIBRARIES}
)

=======
add_library(ray_ground_filter_lib SHARED
  nodes/ray_ground_filter/ray_ground_filter.cpp)

if (OPENMP_FOUND)
    set_target_properties(ray_ground_filter_lib PROPERTIES
        COMPILE_FLAGS ${OpenMP_CXX_FLAGS}
        LINK_FLAGS ${OpenMP_CXX_FLAGS}
    )
endif()

target_include_directories(ray_ground_filter_lib PRIVATE
    ${OpenCV_INCLUDE_DIRS}
    ${PCL_INCLUDE_DIRS}
    nodes/ray_ground_filter/include
)

target_link_libraries(ray_ground_filter_lib
    ${catkin_LIBRARIES}
    ${PCL_LIBRARIES}
    ${OpenCV_LIBRARIES}
    ${Qt5Core_LIBRARIES}
)

add_executable(ray_ground_filter
    nodes/ray_ground_filter/ray_ground_filter_main.cpp
)

target_include_directories(ray_ground_filter PRIVATE
  nodes/ray_ground_filter/include)

target_link_libraries(ray_ground_filter
  ray_ground_filter_lib)



>>>>>>> 078d54fc
# Points Concat filter
add_executable(points_concat_filter
	nodes/points_concat_filter/points_concat_filter.cpp
)

target_link_libraries(points_concat_filter
	${catkin_LIBRARIES}
	${PCL_LIBRARIES}
)

#Cloud Transformer
add_executable(cloud_transformer
        nodes/cloud_transformer/cloud_transformer_node.cpp
)

target_include_directories(cloud_transformer PRIVATE
        ${PCL_INCLUDE_DIRS}
)

target_link_libraries(cloud_transformer
        ${catkin_LIBRARIES}
        ${PCL_LIBRARIES}
        ${Qt5Core_LIBRARIES}
<<<<<<< HEAD
)
=======
)

### Unit Tests ###
if (CATKIN_ENABLE_TESTING)
  catkin_add_gtest(test_points_preprocessor test/src/test_points_preprocessor.cpp)
  target_include_directories(test_points_preprocessor PRIVATE
    nodes/ray_ground_filter/include
    test/include)
  target_link_libraries(test_points_preprocessor
    ray_ground_filter_lib
    ${catkin_LIBRARIES})
endif()
>>>>>>> 078d54fc
<|MERGE_RESOLUTION|>--- conflicted
+++ resolved
@@ -61,31 +61,6 @@
 
 
 # Ray Ground Filter
-<<<<<<< HEAD
-add_executable(ray_ground_filter
-    nodes/ray_ground_filter/ray_ground_filter.cpp
-)
-
-if (OPENMP_FOUND)
-    set_target_properties(ray_ground_filter PROPERTIES
-        COMPILE_FLAGS ${OpenMP_CXX_FLAGS}
-        LINK_FLAGS ${OpenMP_CXX_FLAGS}
-    )
-endif()
-
-target_include_directories(ray_ground_filter PRIVATE
-    ${OpenCV_INCLUDE_DIRS}
-    ${PCL_INCLUDE_DIRS}
-)
-
-target_link_libraries(ray_ground_filter
-    ${catkin_LIBRARIES}
-    ${PCL_LIBRARIES}
-    ${OpenCV_LIBRARIES}
-    ${Qt5Core_LIBRARIES}
-)
-
-=======
 add_library(ray_ground_filter_lib SHARED
   nodes/ray_ground_filter/ray_ground_filter.cpp)
 
@@ -121,7 +96,6 @@
 
 
 
->>>>>>> 078d54fc
 # Points Concat filter
 add_executable(points_concat_filter
 	nodes/points_concat_filter/points_concat_filter.cpp
@@ -145,9 +119,6 @@
         ${catkin_LIBRARIES}
         ${PCL_LIBRARIES}
         ${Qt5Core_LIBRARIES}
-<<<<<<< HEAD
-)
-=======
 )
 
 ### Unit Tests ###
@@ -160,4 +131,3 @@
     ray_ground_filter_lib
     ${catkin_LIBRARIES})
 endif()
->>>>>>> 078d54fc
