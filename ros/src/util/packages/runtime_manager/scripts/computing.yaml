--- conflicted
+++ resolved
@@ -1437,8 +1437,6 @@
       cmd_param :
         dash      : ''
         delim     : ':='
-<<<<<<< HEAD
-=======
     - name      : use_fast_pcl
       desc      : use_fast_pcl desc sample
       label     : Use Fast PCL
@@ -1447,7 +1445,6 @@
       cmd_param :
         dash      : ''
         delim     : ':='
->>>>>>> 078d54fc
     - name      : use_gpu
       desc      : use_gpu desc sample
       label     : Use GPU
@@ -3124,76 +3121,6 @@
       cmd_param :
         dash      : ''
         delim     : ':='
-    - name      : use_gpu
-      desc      : use_gpu desc sample
-      label     : Use GPU
-      kind      : checkbox
-      v         : False
-      cmd_param :
-        dash      : ''
-        delim     : ':='
-
-  - name  : approximate_ndt_mapping
-    topic : /config/approximate_ndt_mapping
-    msg   : ConfigApproximateNdtMapping
-    flags : [ no_init_update ]
-    vars  :
-    - name      : resolution
-      desc      : resolution desc sample
-      label     : Resolution
-      min       : 0.0
-      max       : 10.0
-      v         : 1.0
-    - name      : step_size
-      desc      : step_size desc sample
-      label     : Step Size
-      min       : 0.0
-      max       : 1.0
-      v         : 0.1
-    - name      : trans_epsilon
-      desc      : trans_epsilon desc sample
-      label     : Transformation Epsilon
-      min       : 0.0
-      max       : 0.1
-      v         : 0.01
-    - name      : max_iterations
-      desc      : max_iterations desc sample
-      label     : Maximum Iterations
-      min       : 1
-      max       : 300
-      v         : 30
-    - name      : leaf_size
-      desc      : leaf_size desc sample
-      label     : Leaf Size
-      min       : 0.0
-      max       : 10.0
-      v         : 1.0
-    - name      : min_scan_range
-      desc      : min_scan_range desc sample
-      label     : Minimum Scan Range
-      min       : 0.0
-      max       : 30.0
-      v         : 5.0
-    - name      : min_add_scan_shift
-      desc      : min_add_scan_shift desc sample
-      label     : Minimum Add Scan Shift
-      min       : 0.0
-      max       : 10.0
-      v         : 1.0
-    - name      : max_submap_size
-      desc      : max_submap_size desc sample
-      label     : Submap Size
-      min       : 0.0
-      max       : 1000
-      v         : 100.0
-    - name      : use_openmp
-      desc      : use_openmp desc sample
-      label     : Use OpenMP
-      kind      : checkbox
-      v         : False
-      cmd_param :
-        dash      : ''
-        delim     : ':='
 
   - name  : car_fusion
     topic : /config/car_fusion
