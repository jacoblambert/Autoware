name : Computing
subs :
- subs :
  - name : Localization
    desc : Localization desc sample
    subs :
    - name : gnss_localizer
      desc : gnss_localizer desc sample
      subs :
      - name : fix2tfpose
        desc : fix2tfpose desc sample
        cmd  : rosrun gnss_localizer fix2tfpose
        gui  :
          stat_topic : [ gnss ]
      - name : nmea2tfpose
        desc : nmea2tfpose desc sample
        #cmd  : rosrun gnss_localizer nmea2tfpose
        cmd  : roslaunch gnss_localizer nmea2tfpose.launch
        gui  :
          stat_topic : [ gnss ]
    - name : ndt_localizer
      desc : ndt_localizer desc sample
      subs :
      - name : ndt_mapping
        desc : ndt_mapping desc sample
        cmd  : roslaunch ndt_localizer ndt_mapping.launch
        param: ndt_mapping
        gui  :
          dialog : MyDialogNdtMapping
      - name : lazy_ndt_mapping
        cmd  : roslaunch ndt_localizer lazy_ndt_mapping.launch
        param: ndt_mapping
        gui  :
          dialog : MyDialogNdtMapping
      - name : ndt_matching
        desc : ndt_matching desc sample
        cmd  : roslaunch ndt_localizer ndt_matching.launch
        param: ndt
        gui  :
          stat_topic : [ /ndt_stat.ndt_stat.exe_time ]
          x  :
            user_category : ''
          yaw:
            flags : [ nl ]
          max:
            user_category : ''
          layer:
            flags : [ nl ]
          sync :
            func : self.button_synchronization.GetValue()
    - name : icp_localizer
      subs :
      - name : icp_matching
        cmd  : roslaunch icp_localizer icp_matching.launch
        param: icp
    - name : vel_pose_mux
      desc : vel_pose_mux desc sample
      subs :
      - name : vel_pose_mux
        desc : vel_pose_mux desc sample
        cmd  : roslaunch vel_pose_mux vel_pose_mux.launch
        param: vel_pose_mux
        gui  :
           pose_mux_select:
             depend : sim_mode
             depend_bool : 'lambda v : v == 0'
           vel_mux_select:
             depend : sim_mode
             depend_bool : 'lambda v : v == 0'
           stat_topic : [ lf ]

  - name : Detection
    desc : Detection desc sample
    subs :
    - name : cv_detector
      desc : cv_detector desc sample
      subs :
      - name : dpm_ocv
        desc : dpm_ocv desc sample
        cmd  : roslaunch cv_tracker dpm_ocv.launch
        param: dpm_ocv
        gui  :
          flags                  : [ open_dialog, need_camera_info ]
          config_dialog          : MyDialogCarPedestrian
          car_pedestrian_obj_key : { car : car_dpm, pedestrian : pedestrian_dpm }
          open_dialog            : MyDialogDpm
          use_gpu :
            flags  : [ nl ]
          car :
            user_category : Detection Target
          pedestrian :
            border : 16
            flags  : [ left ]
          sel_cam_dialog_only : [ camera_id ]
          sel_cam_dialog_allow: [ camera_id ]
          camera_id :
            border : 16
            flags : [ all ]
          sync :
            func : self.button_synchronization.GetValue()

      - name : dpm_ttic
        desc : dpm_ttic desc sample
        cmd  : roslaunch cv_tracker dpm_ttic.launch
        param: dpm_ttic
        gui  :
          flags                  : [ open_dialog, need_camera_info ]
          config_dialog          : MyDialogCarPedestrian
          car_pedestrian_obj_key : { car : car_dpm, pedestrian : pedestrian_dpm }
          open_dialog            : MyDialogDpm
          use_gpu :
            flags  : [ nl ]
          car :
            user_category : Detection Target
          pedestrian :
            border : 16
            flags  : [ left ]
          part_model_car :
            flags  : [ hline ]
          sel_cam_dialog_only : [ camera_id ]
          sel_cam_dialog_allow: [ camera_id ]
          camera_id :
            border : 16
            flags : [ all ]
          sync :
            func : self.button_synchronization.GetValue()

      - name : rcnn_msr
        desc : rcnn_msr desc sample
        cmd  : roslaunch cv_tracker rcnn.launch
        param: rcnn
        gui   :
          flags : [ need_camera_info ]
          sel_cam_dialog_only : [ camera_id ]
          sel_cam_dialog_allow: [ camera_id ]
          camera_id :
            border : 16
            flags : [ all ]

      - name : ssd_unc
        desc : ssd_unc desc sample
        cmd  : roslaunch cv_tracker ssd.launch
        param: ssd
        gui   :
          flags : [ need_camera_info ]
          sel_cam_dialog_only : [ camera_id ]
          sel_cam_dialog_allow: [ camera_id ]
          camera_id :
            border : 16
            flags : [ all ]

      - name : range_fusion
        desc : range_fusion desc sample
        cmd  : roslaunch cv_tracker ranging.launch
        param: car_fusion
        gui  :
          flags                  : [ open_dialog ]
          config_dialog          : MyDialogCarPedestrian
          car_pedestrian_obj_key : { car : car_fusion, pedestrian : pedestrian_fusion }
          config_dialog_only     : [ min_low_height, max_low_height, max_height, min_points, dispersion ]
          open_dialog_only       : [ car, pedestrian ]
          open_dialog_ok_label   : Start
          car :
            user_category : Detection Target
          pedestrian :
            border : 16
            flags  : [ left ]
          sync :
            func : self.button_synchronization.GetValue()

      - name : klt_track
        desc : klt_track desc sample
        cmd  : roslaunch cv_tracker klt_tracking.launch
        param: car_kf
        gui  :
          flags : [ need_camera_info ]
          sel_cam_dialog_only : [ camera_id ]
          sel_cam_dialog_allow: [ camera_id ]
          camera_id :
            border : 16
            flags : [ all ]
          sync :
            func : self.button_synchronization.GetValue()

      - name : kf_track
        desc : kf_track desc sample
        cmd  : roslaunch cv_tracker kf_tracking.launch
        param: car_kf
        gui  :
          flags                  : [ open_dialog, need_camera_info ]
          config_dialog          : MyDialogCarPedestrian
          car_pedestrian_obj_key : { car : car_kf, pedestrian : pedestrian_kf }
          config_dialog_only     :
            - initial_lifespan
            - default_lifespan
            - noise_covariance
            - measurement_noise_covariance
            - error_estimate_covariance
            - percentage_of_overlapping
            - orb_features
            - use_orb
          open_dialog_only       : [ car, pedestrian ]
          open_dialog_ok_label   : Start
          car :
            user_category : Detection Target
          pedestrian :
            border : 16
            flags  : [ left ]
          sel_cam_dialog_only : [ camera_id ]
          sel_cam_dialog_allow: [ camera_id ]
          camera_id :
            border : 16
            flags : [ all ]
          sync :
            func : self.button_synchronization.GetValue()
      - name : dummy_track
        desc : dummy_track desc sample
        cmd  : roslaunch cv_tracker dummy_track.launch
        gui  :
          flags : [ need_camera_info ]
          sel_cam_dialog_only : [ camera_id ]
          sel_cam_dialog_allow: [ camera_id ]
          camera_id :
            border : 16
            flags : [ all ]
      - name : obj_reproj
        desc : obj_reproj desc sample
        cmd  : roslaunch cv_tracker reprojection.launch
        param: obj_reproj
        gui  :
          flags                : [ open_dialog, no_link, need_camera_info ]
          open_dialog_ok_label : Start
          car :
            user_category : Detection Target
          pedestrian :
            border : 16
            flags  : [ left ]
          sel_cam_dialog_only : [ camera_id ]
          sel_cam_dialog_allow: [ camera_id ]
          camera_id :
            border : 16
            flags : [ all ]
          sync :
            func : self.button_synchronization.GetValue()

    - name : lidar_detector
      desc : lidar_detector desc sample
      subs :
      - name : euclidean_cluster
        desc : euclidean_cluster desc sample
        cmd  : roslaunch lidar_tracker euclidean_clustering.launch
        param: euclidean_cluster
        gui  :
          sync :
            func : self.button_synchronization.GetValue()
      - name : svm_lidar_detect
        desc : svm_lidar_detect desc sample
        cmd  : roslaunch lidar_tracker svm_lidar_detect.launch
        param: svm_lidar_detect
        gui  :
          sync :
            func : self.button_synchronization.GetValue()
      - name : pf_lidar_track
        desc : pf_lidar_track desc sample
        cmd  : roslaunch lidar_tracker pf_lidar_track.launch
        param: pf_lidar_track
        gui  :
          sync :
            func : self.button_synchronization.GetValue()
      - name : obj_fusion
        desc : obj_fusion desc sample
        cmd  : roslaunch lidar_tracker obj_fusion.launch
        param: obj_fusion
        gui  :
          flags                : [ open_dialog, no_link ]
          open_dialog_ok_label : Start
          car :
            user_category : Detection Target
          pedestrian :
            border : 16
            flags  : [ left ]
          sync :
            func : self.button_synchronization.GetValue()

    - name : road_wizard
      desc : road_wizard desc sample
      subs :
      - name : feat_proj
        desc : feat_proj desc sample
        cmd  : roslaunch road_wizard feat_proj.launch
        param: feat_proj
        gui  :
          flags : [ need_camera_info ]
          sel_cam_dialog_only : [ camera_id ]
          sel_cam_dialog_allow: [ camera_id ]
          camera_id :
            border : 16
            flags : [ all ]

      - name : region_tlr
        desc : region_tlr desc sample
        cmd  : roslaunch road_wizard traffic_light_recognition.launch
        param: region_tlr
        gui  :
          flags : [ need_camera_info ]
          sel_cam_dialog_only : [ camera_id ]
          sel_cam_dialog_allow: [ camera_id ]
          camera_id :
            border : 16
            flags : [ all ]

    - name : viewers
      desc : viewers desc sample
      subs :
      - name : image_viewer
        desc : image_viewer desc sample
        cmd  : roslaunch viewers viewers.launch viewer_type:=image_viewer
        param: viewer_sel_cam
        gui  :
          flags : [ need_camera_info ]
          sel_cam_dialog_only : [ camera_id ]
          sel_cam_dialog_allow: [ camera_id ]
          camera_id :
            border : 16
            flags : [ all ]
      - name : image_d_viewer
        desc : image_d_viewer desc sample
        cmd  : roslaunch viewers viewers.launch viewer_type:=image_d_viewer
        param: viewer_sel_cam
        gui  :
          flags : [ need_camera_info ]
          sel_cam_dialog_only : [ camera_id ]
          sel_cam_dialog_allow: [ camera_id ]
          camera_id :
            border : 16
            flags : [ all ]
      - name : points_image_viewer
        desc : points_image_viewer desc sample
        cmd  : roslaunch viewers viewers.launch viewer_type:=points_image_viewer
        param: viewer_sel_cam
        gui  :
          flags : [ need_camera_info ]
          sel_cam_dialog_only : [ camera_id ]
          sel_cam_dialog_allow: [ camera_id ]
          camera_id :
            border : 16
            flags : [ all ]
      - name : points_image_d_viewer
        desc : points_image_d_viewer desc sample
        cmd  : roslaunch viewers viewers.launch viewer_type:=points_image_d_viewer
        param: viewer_sel_cam
        gui  :
          flags : [ need_camera_info ]
          sel_cam_dialog_only : [ camera_id ]
          sel_cam_dialog_allow: [ camera_id ]
          camera_id :
            border : 16
            flags : [ all ]
      - name : vscan_image_viewer
        desc : vscan_image_viewer desc sample
        cmd  : roslaunch viewers viewers.launch viewer_type:=vscan_image_viewer
        param: viewer_sel_cam
        gui  :
          flags : [ need_camera_info ]
          sel_cam_dialog_only : [ camera_id ]
          sel_cam_dialog_allow: [ camera_id ]
          camera_id :
            border : 16
            flags : [ all ]
      - name : vscan_image_d_viewer
        desc : vscan_image_d_viewer desc sample
        cmd  : roslaunch viewers viewers.launch viewer_type:=vscan_image_d_viewer
        param: viewer_sel_cam
        gui  :
          flags : [ need_camera_info ]
          sel_cam_dialog_only : [ camera_id ]
          sel_cam_dialog_allow: [ camera_id ]
          camera_id :
            border : 16
            flags : [ all ]
      - name : traffic_light_viewer
        desc : traffic_light_viewer desc sample
        cmd  : roslaunch viewers viewers.launch viewer_type:=traffic_light_viewer

  - name : Semantics
    desc : Semantics desc sample
    subs :
    - name : laserscan2costmap
      desc : laserscan2costmap desc sample
      cmd  : roslaunch object_map laserscan2costmap.launch
      param: laserscan2costmap
      gui  :
        scan_topic:
          flags : [ nl ]

    - name : points2costmap
      desc : points2costmap desc sample
      cmd  : roslaunch object_map points2costmap.launch
      param: points2costmap

    - name : potential_field
      desc : potential_field desc sample
      cmd  : roslaunch object_map potential_field.launch
      param: potential_field

- subs :
  - name : Mission Planning
    desc : Mission Planning desc sample
    subs :
    - name : lane_planner
      desc : lane_planner desc sample
      subs :
      - name : lane_navi
        desc : lane_navi desc sample
        cmd  : roslaunch lane_planner lane_navi.launch
        param: lane_navi
      - name : lane_rule
        desc : lane_rule desc sample
        cmd  : rosrun lane_planner lane_rule
        param: lane_rule
      - name : lane_stop
        desc : lane_stop desc sample
        cmd  : rosrun lane_planner lane_stop
        param: lane_stop
        gui  :
          dialog: MyDialogLaneStop
      - name : lane_select
        desc : lane_select desc sample
        cmd  : roslaunch lane_planner lane_select.launch
        param: lane_select
    - name : freespace_planner
      desc : freespace_planner desc sample
      subs :
      - name : astar_navi
        desc : astar_navi desc sample
        cmd  : roslaunch freespace_planner astar_navi.launch
        param: astar_navi

  - name : Motion Planning
    desc : Motion Planning desc sample
    subs :
    - name : astar_planner
      desc : astar_planner desc sample
      subs :
      - name : velocity_set
        desc : velocity_set desc sample
        cmd  : roslaunch astar_planner velocity_set.launch
        param: velocity_set
        gui  :
          use_crosswalk_detection : { border : 4, flags : [ all ] }
      - name : obstacle_avoid
        desc : obstacle_avoid desc sample
        cmd  : rosrun astar_planner obstacle_avoid
    - name : lattice_planner
      desc : lattice_planner desc sample
      subs :
      - name : lattice_velocity_set
        desc : lattice_velocity_set desc sample
        cmd  : roslaunch lattice_planner lattice_velocity_set.launch
        param: lattice_velocity_set
        gui  :
          use_crosswalk_detection : { border : 4, flags : [ all ] }
      - name : path_select
        desc : path_select desc sample
        cmd  : rosrun lattice_planner path_select
      - name : lattice_trajectory_gen
        desc : lattice_trajectory_gen desc sample
        cmd  : roslaunch lattice_planner lattice_trajectory_gen.launch
        param: lane_follower_trajgen
        gui  :
          velocity:
            depend : param_flag
            depend_bool : 'lambda v : v == 1'
          lookahead_threshold:
            depend : param_flag
            depend_bool : 'lambda v : v == 1'
          minimum_lookahead_threshold:
            depend : param_flag
            depend_bool : 'lambda v : v == 0'
          threshold_ratio:
            depend : param_flag
            depend_bool : 'lambda v : v == 0'
          stat_topic : [ lf ]
      - name : lattice_twist_convert
        desc : lattice_twist_convert desc sample
        cmd  : rosrun lattice_planner lattice_twist_convert

    - name : waypoint_maker
      desc : waypoint_maker desc sample
      subs :
       - name : waypoint_loader
         desc : waypoint_loader desc sample
         cmd  : roslaunch waypoint_maker waypoint_loader.launch
         param: waypoint_loader
         gui  :
           lane_waypoint_csv :
             prop  : 1
       - name : waypoint_saver
         desc : waypoint_saver desc sample
         cmd  : roslaunch waypoint_maker waypoint_saver.launch
         param: waypoint_saver
         gui  :
           save_filename :
             prop  : 1
           save_velocity :
             flags : [ nl ]
       - name : waypoint_clicker
         desc : waypoint_clicker desc sample
         cmd  : rosrun waypoint_maker waypoint_clicker
         param: waypoint_clicker
    - name : waypoint_follower
      desc : waypoint_follower desc sample
      subs :
       - name : pure_pursuit
         desc : pure_pursuit desc sample
         cmd  : roslaunch waypoint_follower pure_pursuit.launch
         param: waypoint_follower
         gui  :
           velocity:
             depend : param_flag
             depend_bool : 'lambda v : v == 1'
           lookahead_distance:
             depend : param_flag
             depend_bool : 'lambda v : v == 1'
           minimum_lookahead_distance:
             depend : param_flag
             depend_bool : 'lambda v : v == 0'
           lookahead_ratio:
             depend : param_flag
             depend_bool : 'lambda v : v == 0'
           stat_topic : [ lf ]
       - name : twist_filter
         desc : twist_filter desc sample
         cmd  : roslaunch waypoint_follower twist_filter.launch
         param: twist_filter
       - name : wf_simulator
         desc : wf_simulator desc sample
         cmd  : roslaunch waypoint_follower wf_simulator.launch
         param: wf_simulator
         gui  :
           initialize_source :
             flags : [ nl ]
           accel_rate :
             flags : [ nl ]
           position_error :
             flags : [ nl ]
             
  - name : State
    desc : State desc sample
    subs :
    - name : state_machine
      desc : state_machine desc sample
      subs :
      - name : state_machine
        desc : state_machine desc sample
        cmd  : roslaunch state_machine state_machine.launch

buttons:
  car_dpm :
    param   : car_dpm
  pedestrian_dpm :
    param   : pedestrian_dpm
  car_fusion :
    param   : car_fusion
  pedestrian_fusion :
    param   : pedestrian_fusion
  car_kf :
    param   : car_kf
  pedestrian_kf :
    param   : pedestrian_kf
  synchronization :
    desc: synchronization desc sample
    run : roslaunch runtime_manager synchronization.launch

sys_gui:
  dialog   : MyDialogParam
  cpu_chks :
    user_category : Migration Allowance
    user_category_add : [ [ all ], 8 ]
    flags         : [ nl ]
  nice     :
    user_category : Best-Effort
    user_category_add : [ [ all, expand ], 8 ]
    flags         : [ nl, hline ]
  real_time:
    flags         : [ nl, left ]
    border        : 8
  policy   :
    border        : 16
    flags         : [ left ]
    depend        : real_time
  prio     :
    border        : 16
    flags         : [ left, nl ]
    depend        : real_time
  period   :
    border        : 16
    flags         : [ top, left ]
    depend        : real_time
  budget   :
    border        : 16
    flags         : [ top, left ]
    depend        : real_time

params :
  - name  : sys
    vars  :
    - name     : cpu_chks
      desc     : cpu_chks desc sample
      label    : CPU
      kind     : checkboxes
      item_n   : psutil.NUM_CPUS
      v        : []
    - name     : nice
      desc     : nice desc sample
      label    : 'nice:'
      kind     : num
      v        : 0
    - name     : real_time
      desc     : real_time desc sample
      label    : Real-Time
      kind     : checkbox
      v        : False
    - name     : policy
      desc     : policy desc sample
      label    : Policy
      kind     : menu
      choices  : [ FIFO, RR ]
      choices_type : str
      v        : fifo
    - name     : prio
      desc     : prio desc sample
      label    : 'prio:'
      kind     : num
      v        : 99
    - name     : period
      desc     : period desc sample
      label    : 'period(ms):'
      kind     : num
      v        : 100
    - name     : budget
      desc     : budget desc sample
      label    : 'budget(ms):'
      kind     : num
      v        : 20

  - name  : dpm_ocv
    vars  :
    - name     : use_gpu
      desc     : use_gpu desc sample
      label    : Use GPU
      kind     : radio_box
      choices  : [ 'False', 'True' ]
      descs    : [ 'False desc sample', 'True desc sample' ]
      choices_type : str
      choices_style: h
      v        : 'False'
      cmd_param:
        dash     : ''
        delim    : ':='
    - name     : car
      desc     : car desc sample
      label    : Car
      kind     : checkbox
      v        : True
      cmd_param:
        dash     : ''
        delim    : ':='
    - name     : pedestrian
      desc     : pedestrian desc sample
      label    : Pedestrian
      kind     : checkbox
      v        : False
      cmd_param:
        dash     : ''
        delim    : ':='
    - name     : model_file_car
      desc     : model_file_car desc sample
      label    : 'model_file (Car)'
      kind     : path
      v        : $(rospack find cv_tracker)/data/car_2008.xml
      cmd_param:
        dash     : ''
        delim    : ':='
    - name     : model_file_pedestrian
      desc     : model_file_pedestrian desc sample
      label    : 'model_file (Pedestrian)'
      kind     : path
      v        : $(rospack find cv_tracker)/data/person.xml
      cmd_param:
        dash     : ''
        delim    : ':='
    - name         : camera_id
      desc         : camera_id desc sample
      kind         : menu
      label        : Camera ID
      choices_type : str
      v            : ''
      cmd_param    :
        dash         : ''
        delim        : ':='
        only_enable  : True
    - name      : sync
      kind      : hide
      v         : False
      cmd_param :
        dash        : ''
        delim       : ':='
        only_enable : True

  - name  : dpm_ttic
    vars  :
    - name     : use_gpu
      desc     : use_gpu desc sample
      label    : Use GPU
      kind     : radio_box
      choices  : [ 'False', 'True' ]
      descs    : [ 'False desc sample', 'True desc sample' ]
      choices_type : str
      choices_style: h
      v        : 'False'
      cmd_param:
        dash     : ''
        delim    : ':='
    - name     : car
      desc     : car desc sample
      label    : Car
      kind     : checkbox
      v        : True
      cmd_param:
        dash     : ''
        delim    : ':='
    - name     : pedestrian
      desc     : pedestrian desc sample
      label    : Pedestrian
      kind     : checkbox
      v        : False
      cmd_param:
        dash     : ''
        delim    : ':='
    - name     : comp_model_car
      desc     : comp_model_car desc sample
      label    : 'comp_model (Car)'
      kind     : path
      v        : $(rospack find cv_tracker)/data/car_comp.csv
      cmd_param:
        dash     : ''
        delim    : ':='
    - name     : root_model_car
      desc     : root_model_car desc sample
      label    : 'root_model (Car)'
      kind     : path
      v        : $(rospack find cv_tracker)/data/car_root.csv
      cmd_param:
        dash     : ''
        delim    : ':='
    - name     : part_model_car
      desc     : part_model_car desc sample
      label    : 'part_model (Car)'
      kind     : path
      v        : $(rospack find cv_tracker)/data/car_part.csv
      cmd_param:
        dash     : ''
        delim    : ':='
    - name     : comp_model_pedestrian
      desc     : comp_model_pedestrian desc sample
      label    : 'comp_model (Pedestrian)'
      kind     : path
      v        : $(rospack find cv_tracker)/data/person_comp.csv
      cmd_param:
        dash     : ''
        delim    : ':='
    - name     : root_model_pedestrian
      desc     : root_model_pedestrian desc sample
      label    : 'root_model (Pedestrian)'
      kind     : path
      v        : $(rospack find cv_tracker)/data/person_root.csv
      cmd_param:
        dash     : ''
        delim    : ':='
    - name     : part_model_pedestrian
      desc     : part_model_pedestrian desc sample
      label    : 'part_model (Pedestrian)'
      kind     : path
      v        : $(rospack find cv_tracker)/data/person_part.csv
      cmd_param:
        dash     : ''
        delim    : ':='
    - name         : camera_id
      desc         : camera_id desc sample
      kind         : menu
      label        : Camera ID
      choices_type : str
      v            : ''
      cmd_param    :
        dash         : ''
        delim        : ':='
        only_enable  : True
    - name      : sync
      kind      : hide
      v         : False
      cmd_param :
        dash        : ''
        delim       : ':='
        only_enable : True

  - name  : car_dpm
    topic : /config/car_dpm
    msg   : ConfigCarDpm
    vars  :
    - name  : score_threshold
      desc  : score_threshold desc sample
      label : Score Threshold
      min   : -2
      max   : 2
      v     : -0.5
    - name  : group_threshold
      desc  : group_threshold desc sample
      label : Group Threshold
      min   : 0
      max   : 1
      v     : 0.1
    - name  : Lambda
      desc  : Lambda desc sample
      label : Lambda
      min   : 1
      max   : 20
      v     : 10
    - name  : num_cells
      desc  : num_cells desc sample
      label : Num Cells
      min   : 2
      max   : 10
      v     : 8
    - name  : num_bins
      desc  : num_bins desc sample
      label : Num Bins
      min   : 2
      max   : 10
      v     : 9

  - name  : pedestrian_dpm
    topic : /config/pedestrian_dpm
    msg   : ConfigPedestrianDpm
    vars  :
    - name  : score_threshold
      desc  : score_threshold desc sample
      label : Score Threshold
      min   : -2
      max   : 2
      v     : 0.6
    - name  : group_threshold
      desc  : group_threshold desc sample
      label : Group Threshold
      min   : 0
      max   : 1
      v     : 0.3
    - name  : Lambda
      desc  : Lambda desc sample
      label : Lambda
      min   : 1
      max   : 20
      v     : 10
    - name  : num_cells
      desc  : num_cells desc sample
      label : Num Cells
      min   : 2
      max   : 10
      v     : 8
    - name  : num_bins
      desc  : num_bins desc sample
      label : Num Bins
      min   : 2
      max   : 10
      v     : 9

  - name  : euclidean_cluster
    vars  :
    - name    : remove_ground
      desc    : remove_ground desc sample
      label   : 'remove ground'
      kind    : checkbox
      v       : True
      cmd_param :
        dash        : ''
        delim       : ':='
    - name    : pose_estimation
      desc    : pose_estimation desc sample
      label   : 'pose_estimation'
      kind    : checkbox
      v       : True
      cmd_param :
        dash        : ''
        delim       : ':='
    - name    : use_diffnormals
      desc    : use_diffnormals desc sample
      label   : 'use_diffnormals'
      kind    : checkbox
      v       : False
      cmd_param :
        dash        : ''
        delim       : ':='
    - name    : publish_filtered
      desc    : publish_filtered desc sample
      label   : 'publish filtered'
      kind    : checkbox
      v       : False
      cmd_param :
        dash        : ''
        delim       : ':='
    - name    : downsample_cloud
      desc    : downsample_cloud desc sample
      label   : 'downsample_cloud'
      kind    : checkbox
      v       : False
      cmd_param :
        dash        : ''
        delim       : ':='
    - name    : leaf_size
      desc    : leaf_size desc sample
      label   : 'leaf size'
      min       : 0
      max       : 1
      v       : 0.1
      cmd_param :
        dash        : ''
        delim       : ':='
    - name    : cluster_size_min
      desc    : cluster_size_min desc sample
      label   : 'cluster size minimum'
      min       : 0
      max       : 100000
      v       : 20
      cmd_param :
        dash        : ''
        delim       : ':='
    - name    : cluster_size_max
      desc    : cluster_size_max desc sample
      label   : 'cluster size maximum'
      min       : 0
      max       : 100000
      v       : 100000
      cmd_param :
        dash        : ''
        delim       : ':='
    - name    : clip_min_height
      desc    : clip_min_height desc sample
      label   : 'clip_min_height (~sensor height)'
      min       : -5
      max       : 5
      v       : -1.3
      cmd_param :
        dash        : ''
        delim       : ':='
    - name    : clip_max_height
      desc    : clip_max_height desc sample
      label   : 'clip_max_height (above sensor)'
      min       : 0
      max       : 5
      v       : 0.5
      cmd_param :
        dash        : ''
        delim       : ':='
    - name    : remove_points_upto
      desc    : remove_points_upto desc sample
      label   : 'remove_points_upto (ignore points up to this distance)'
      min       : 0
      max       : 2.5
      v       : 0.0
      cmd_param :
        dash        : ''
        delim       : ':='
    - name    : keep_lanes
      desc    : keep_lanes desc sample
      label   : 'keep_only_lanes_points'
      kind    : checkbox
      v       : False
      cmd_param :
        dash        : ''
        delim       : ':='
    - name    : keep_lane_left_distance
      desc    : keep_lane_left_distance desc sample
      label   : 'keep_lane_left_distance'
      min       : 0
      max       : 100
      v       : 5.0
      cmd_param :
        dash        : ''
        delim       : ':='
    - name    : keep_lane_right_distance
      desc    : keep_lane_right_distance desc sample
      label   : 'keep_lane_right_distance'
      min       : 0
      max       : 100
      v       : 5.0
      cmd_param :
        dash        : ''
        delim       : ':='
    - name    : clustering_distances
      desc    : clustering_distances desc sample
      label   : 'clustering_distances (no spaces)'
      kind    : str
      v       : '[15,30,45,60]'
      cmd_param :
        dash        : ''
        delim       : ':='
    - name    : clustering_thresholds
      desc    : clustering_thresholds desc sample
      label   : 'clustering_thresholds (no spaces)'
      kind    : str
      v       : '[0.5,1.1,1.6,2.1,2.6]'
      cmd_param :
        dash        : ''
        delim       : ':='
    - name    : output_frame
      desc    : output_frame desc sample
      label   : 'output_frame'
      kind    : str
      v       : velodyne
      cmd_param :
        dash        : ''
        delim       : ':='
    - name      : sync
      kind      : hide
      v         : False
      cmd_param :
        dash        : ''
        delim       : ':='
        only_enable : True


  - name  : ndt
    topic : /config/ndt
    msg   : ConfigNdt
    vars  :
    - name  : init_pos_gnss
      desc  : init_pos_gnss desc sample
      kind  : radio_box
      choices:
      - Initial Pos
      - GNSS
      descs :
      - Initial Pos desc sample
      - GNSS desc sample
      v     : 1
    - name  : x
      desc  : x desc sample
      label : 'x:'
      v     : 0.0
    - name  : y
      desc  : y desc sample
      label : 'y:'
      v     : 0.0
    - name  : z
      desc  : z desc sample
      label : 'z:'
      v     : 0.0
    - name  : roll
      desc  : roll desc sample
      label : 'roll:'
      v     : 0.0
    - name  : pitch
      desc  : pitch desc sample
      label : 'pitch:'
      v     : 0.0
    - name  : yaw
      desc  : yaw desc sample
      label : 'yaw:'
      v     : 0.0
#    - name  : lidar_original
#      kind  : radio_box
#      choices:
#      - Lidar
#      - Original
#      v     : 1
#    - name  : max
#      label : 'Max:'
#      v     : 63
#    - name  : min
#      label : 'Min:'
#      v     : 0
#    - name  : layer
#      label : 'Layer:'
#      v     : 1
    - name  : use_predict_pose
      desc  : use_predict_pose desc sample
      label : Predict Pose
      kind  : radio_box
      choices: [ 'OFF', 'ON' ]
      descs  : [ 'OFF desc sample', 'ON desc sample' ]
      choices_style: h
      v     : 1
    - name  : error_threshold
      desc  : error_threshold desc sample
      label : Error Threshold
      min   : 0
      max   : 10
      v     : 1.0
    - name  : resolution
      desc  : resolution desc sample
      label : Resolution
      min   : 0
      max   : 10
      v     : 1.0
    - name  : step_size
      desc  : step_size desc sample
      label : Step Size
      min   : 0
      max   : 1
      v     : 0.1
    - name  : trans_esp
      desc  : trans_esp desc sample
      label : Trans ESP
      min   : 0
      max   : 0.1
      v     : 0.01
#    - name  : leaf_size
#      label : Leaf Size
#      min   : 0
#      max   : 10
#      v     : 2.0
#    - name  : angle_error
#      label : Angle Error
#      min   : -180.0
#      max   : 180.0
#      step  : 0.1
#      v     : 0
#    - name  : shift_x
#      label : Shift X
#      min   : -2.0
#      max   : 2.0
#      v     : 0
#    - name  : shift_y
#      label : Shift Y
#      min   : -2.0
#      max   : 2.0
#      v     : 0
#    - name  : shift_z
#      label : Shift Z
#      min   : -2.0
#      max   : 2.0
#      v     : 0
    - name      : sync
      kind      : hide
      v         : False
      cmd_param :
        dash        : ''
        delim       : ':='
        only_enable : True
    - name      : use_openmp
      desc      : use_openmp desc sample
      label     : Use OpenMP
      kind      : checkbox
      v         : False
      cmd_param :
        dash      : ''
        delim     : ':='
    - name      : get_height
      desc      : get_height desc sample
      label     : Get Height
      kind      : checkbox
      v         : False
      cmd_param :
        dash      : ''
        delim     : ':='

  - name  : icp
    topic : /config/icp
    msg   : ConfigICP
    vars  :
    - name  : init_pos_gnss
      kind  : radio_box
      choices:
      - Initial Pos
      - GNSS
      v     : 1
    - name  : x
      label : 'x:'
      v     : 0.0
    - name  : y
      label : 'y:'
      v     : 0.0
    - name  : z
      label : 'z:'
      v     : 0.0
    - name  : roll
      label : 'roll:'
      v     : 0.0
    - name  : pitch
      label : 'pitch:'
      v     : 0.0
    - name  : yaw
      label : 'yaw:'
      v     : 0.0
    - name  : use_predict_pose
      label : Predict Pose
      kind  : radio_box
      choices: [ 'OFF', 'ON' ]
      choices_style: h
      v     : 1
    - name  : error_threshold
      label : Error Threshold
      min   : 0
      max   : 10
      v     : 1.0
    - name  : maximum_iterations
      label : Maximum Iterations
      min   : 10
      max   : 1000
      v     : 100
    - name  : transformation_epsilon
      label : Transformation Epsilon
      min   : 0.001
      max   : 0.1
      v     : 0.01
    - name  : max_correspondence_distance
      label : Max Correspondence Distance
      min   : 0.1
      max   : 10
      v     : 1.0
    - name  : euclidean_fitness_epsilon
      label : Euclidean Fitness Epsilon
      min   : 0.01
      max   : 10
      v     : 0.1
    - name  : ransac_outlier_rejection_threshold
      label : RANSAC Outlier Rejection Threshold
      min   : 0.1
      max   : 10
      step  : 0.1
      v     : 1.0
    - name      : sync
      kind      : hide
      v         : False
      cmd_param :
        dash        : ''
        delim       : ':='
        only_enable : True

  - name  : vel_pose_mux
    vars  :
    - name    : pose_mux_select
      desc    : pose_mux_select desc sample
      label   : Pose Select
      kind    : radio_box
      choices : ['ndt_matching','gnss']
      descs   : ['ndt_matching desc sample', 'gnss desc sample']
      v       : 0
      cmd_param:
        dash     : ''
        delim    : ':='
    - name    : vel_mux_select
      desc    : vel_mux_select desc sample
      label   : Velocity Select
      kind    : radio_box
      choices : ['ndt_matching','CAN','MKZ']
      descs   : ['ndt_matching desc sample', 'CAN desc sample', 'MKZ desc sample']
      v       : 0
      cmd_param:
        dash     : ''
        delim    : ':='
    - name    : sim_mode
      desc    : sim_mode desc sample
      label   : 'Simulation Mode'
      kind    : checkbox
      v       : False
      cmd_param:
        dash     : ''
        delim    : ':='

  - name  : waypoint_follower
    topic : /config/waypoint_follower
    msg   : ConfigWaypointFollower
    vars  :
    - name  : param_flag
      desc  : param_flag desc sample
      kind  : radio_box
      choices:
      - Waypoint
      - Dialog
      descs :
      - Waypoint desc sample
      - Dialog desc sample
      v     : 1
    - name  : velocity
      desc  : velocity desc sample
      label : Velocity
      min   : 0
      max   : 60
      v     : 5.0
    - name  : lookahead_distance
      desc  : lookahead_distance desc sample
      label : Lookahead Distance
      min   : 0
      max   : 30
      v     : 4.0
    - name  : lookahead_ratio
      desc  : lookahead_ratio desc sample
      label : lookahead_ratio
      min   : 0.0
      max   : 5.0
      v     : 2.0
    - name  : minimum_lookahead_distance
      desc  : minimum_lookahead_distance desc sample
      label : minimum_lookahead_distance
      min   : 0.0
      max   : 20.0
      v     : 6.0
    - name  : displacement_threshold
      desc  : displacement_threshold desc sample
      label : displacement_threshold
      min   : 0
      max   : 1.0
      v     : 0.0
    - name  : relative_angle_threshold
      desc  : relative_angle_threshold desc sample
      label : relative_angle_threshold
      min   : 0
      max   : 90
      v     : 0
    - name    : is_linear_interpolation
      desc    : linear_interpolate_mode desc sample
      label   : 'Linear Interpolation'
      kind    : checkbox
      v       : True
      cmd_param :
        dash        : ''
        delim       : ':='
    - name    : publishes_for_steering_robot
      desc    : linear_interpolate_mode desc sample
      label   : 'Publishes topic for steering robot'
      kind    : checkbox
      v       : False
      cmd_param :
        dash        : ''
        delim       : ':='

  - name  : velocity_set
    topic : /config/velocity_set
    msg   : ConfigVelocitySet
    vars  :
    - name  : use_crosswalk_detection
      desc  : use_crosswalk_detection desc sample
      label : Use Crosswalk Detection
      kind  : checkbox
      v     : False
      cmd_param:
        dash     : ''
        delim    : ':='
    - name  : others_distance
      desc  : others_distance desc sample
      label : Others Distance (m)
      min   : 0
      max   : 50
      v     : 15.0
    - name  : detection_range
      desc  : detection_range desc sample
      label : Detection Range (m)
      min   : 0
      max   : 10
      v     : 1.3
    - name  : deceleration_range
      desc  : deceleration_range desc sample
      label : Deceleration Range (m)
      min   : 0
      max   : 10
      v     : 0
    - name  : threshold_points
      desc  : threshold_points desc sample
      label : Points Threshold
      min   : 0
      max   : 30
      v     : 5
    - name  : detection_height_top
      desc  : detection_height_top desc sample
      label : Detection Height Top (m)
      min   : 0
      max   : 10
      v     : 0.1
    - name  : detection_height_bottom
      desc  : detection_height_bottom desc sample
      label : Detection Height Bottom (m)
      min   : -10
      max   : 0
      v     : -1.5
    - name  : deceleration
      desc  : deceleration desc sample
      label : Deceleration (m/s^2)
      min   : 0
      max   : 5
      v     : 0.7
    - name  : velocity_change_limit
      desc  : velocity_change_limit desc sample
      label : Velocity Change Limit (km/h)
      min   : 5
      max   : 40
      v     : 7.0
    - name  : temporal_waypoints_size
      desc  : temporal_waypoints_size desc sample
      label : Temporal Waypoints Size
      min   : 0
      max   : 150
      v     : 100.0

  - name  : lattice_velocity_set
    topic : /config/lattice_velocity_set
    msg   : ConfigLatticeVelocitySet
    vars  :
    - name  : use_crosswalk_detection
      desc  : use_crosswalk_detection desc sample
      label : Use Crosswalk Detection
      kind  : checkbox
      v     : False
      cmd_param:
        dash     : ''
        delim    : ':='
    - name  : others_distance
      desc  : others_distance desc sample
      label : Others Distance (m)
      min   : 0
      max   : 50
      v     : 15.0
    - name  : detection_range
      desc  : detection_range desc sample
      label : Detection Range (m)
      min   : 0
      max   : 10
      v     : 1.3
    - name  : deceleration_range
      desc  : deceleration_range desc sample
      label : Deceleration Range (m)
      min   : 0
      max   : 10
      v     : 0
    - name  : threshold_points
      desc  : threshold_points desc sample
      label : Points Threshold
      min   : 0
      max   : 30
      v     : 15
    - name  : detection_height_top
      desc  : detection_height_top desc sample
      label : Detection Height Top (m)
      min   : 0
      max   : 10
      v     : 0.1
    - name  : detection_height_bottom
      desc  : detection_height_bottom desc sample
      label : Detection Height Bottom (m)
      min   : -10
      max   : 0
      v     : -1.5
    - name  : deceleration
      desc  : deceleration desc sample
      label : Deceleration (m/s^2)
      min   : 0
      max   : 5
      v     : 0.7
    - name  : velocity_change_limit
      desc  : velocity_change_limit desc sample
      label : Velocity Change Limit (km/h)
      min   : 5
      max   : 40
      v     : 7.0
    - name  : temporal_waypoints_size
      desc  : temporal_waypoints_size desc sample
      label : Temporal Waypoints (m)
      min   : 0
      max   : 150
      v     : 100.0


  - name  : lane_follower_trajgen
    topic : /config/waypoint_follower
    msg   : ConfigWaypointFollower
    vars  :
    - name  : param_flag
      desc  : param_flag desc sample
      kind  : radio_box
      choices:
      - Waypoint
      - Dialog
      descs :
      - Waypoint desc sample
      - Dialog desc sample
      v     : 1
    - name  : velocity
      desc  : velocity desc sample
      label : Velocity
      min   : 0
      max   : 60
      v     : 5.0
    - name  : lookahead_distance
      desc  : lookahead_distance desc sample
      label : Lookahead Distance
      min   : 0
      max   : 30
      v     : 4.0
    - name  : lookahead_ratio
      desc  : lookahead_ratio desc sample
      label : lookahead_ratio
      min   : 1.0
      max   : 5.0
      v     : 2.0
    - name  : minimum_lookahead_distance
      desc  : minimum_lookahead_distance desc sample
      label : minimum_lookahead_distance
      min   : 2.0
      max   : 10.0
      v     : 6.0
    - name    : sim_mode
      desc    : sim_mode desc sample
      label   : 'Simulation Mode'
      kind    : checkbox
      v       : False
      cmd_param :
        dash        : ''
        delim       : ':='
    - name    : prius_mode
      desc    : prius_mode desc sample
      label   : 'Prius Mode'
      kind    : checkbox
      v       : False
      cmd_param :
        dash        : ''
        delim       : ':='
    - name    : mkz_mode
      desc    : mkz_mode desc sample
      label   : 'MKZ Mode'
      kind    : checkbox
      v       : False
      cmd_param :
        dash        : ''
        delim       : ':='

  - name  : twist_filter
    topic : /config/twist_filter
    msg   : ConfigTwistFilter
    vars  :
    - name    : lateral_accel_limit
      desc    : lateral_accel_limit  desc sample
      label   : 'lateral_accel_limit :'
      min   : 0
      max   : 5.0
      v         : 0.8
    - name    : lowpass_gain_linear_x
      desc    : lowpass_gain_linear_x  desc sample
      label   : 'lowpass_gain_linear_x :'
      min   : 0
      max   : 1.0
      v         : 0.0
    - name    : lowpass_gain_angular_z
      desc    : lowpass_gain_angular_z  desc sample
      label   : 'lowpass_gain_angular_z :'
      min   : 0
      max   : 1.0
      v         : 0.0

  - name  : wf_simulator
    vars  :
    - name    : initialize_source
      desc    : initialize_source desc sample
      label   : Initialize Source
      kind    : radio_box
      choices : ['Rviz','ndt_localizer','GNSS']
      descs   : ['Rviz desc sample', 'ndt_localizer desc sample', 'GNSS desc sample']
      choices_type : str
      v       : Rviz
      cmd_param:
        dash     : ''
        delim    : ':='
    - name      : accel_rate
      desc      :
      label   : 'accel_rate(m/s^2) :'
      v         : 1.0
      cmd_param :
        dash        : ''
        delim       : ':='
    - name      : position_error
      desc      :
      label   : 'position_error(m) :'
      v         : 0.0
      cmd_param :
        dash        : ''
        delim       : ':='
    - name      : angle_error
      desc      :
      label   : 'angle_error(degree) :'
      v         : 0.0
      cmd_param :
        dash        : ''
        delim       : ':='

  - name  : car_kf
    topic : /config/car_kf
    msg   : ConfigCarKf
    vars  :
    - name  : initial_lifespan
      desc  : initial_lifespan desc sample
      label : Initial Lifespan
      min   : 1
      max   : 100
      v     : 4
    - name  : default_lifespan
      desc  : default_lifespan desc sample
      label : Default Lifespan
      min   : 1
      max   : 100
      v     : 8
    - name  : noise_covariance
      desc  : noise_covariance desc sample
      label : Noise Covariance
      min   : 1
      max   : 1000
      v     : 1.0
    - name  : measurement_noise_covariance
      desc  : measurement_noise_covariance desc sample
      label : Measurement Noise Covariance
      min   : 1
      max   : 1000
      v     : 25.0
    - name  : error_estimate_covariance
      desc  : error_estimate_covariance desc sample
      label : Error estimate covariance
      min   : 1
      max   : 10000000
      v     : 1000000.0
    - name  : percentage_of_overlapping
      desc  : percentage_of_overlapping desc sample
      label : Percentage of Overlapping
      min   : 0
      max   : 100
      v     : 0.0
    - name  : orb_features
      desc  : orb_features desc sample
      label : Number of ORB features
      min   : 500
      max   : 5000
      v     : 2000
    - name  : use_orb
      desc  : use_orb desc sample
      label : Use ORB Matching?
      min   : 0
      max   : 1
      v     : 0

    - name     : car
      desc     : car desc sample
      label    : Car
      kind     : checkbox
      v        : True
      cmd_param:
        dash     : ''
        delim    : ':='
    - name     : pedestrian
      desc     : pedestrian desc sample
      label    : Pedestrian
      kind     : checkbox
      v        : False
      cmd_param:
        dash     : ''
        delim    : ':='
    - name         : camera_id
      desc         : camera_id desc sample
      kind         : menu
      label        : Camera ID
      choices_type : str
      v            : ''
      cmd_param    :
        dash         : ''
        delim        : ':='
        only_enable  : True
    - name      : sync
      kind      : hide
      v         : False
      cmd_param :
        dash        : ''
        delim       : ':='
        only_enable : True

  - name  : pedestrian_kf
    topic : /config/pedestrian_kf
    msg   : ConfigPedestrianKf
    vars  :
    - name  : initial_lifespan
      desc  : initial_lifespan desc sample
      label : Initial Lifespan
      min   : 1
      max   : 100
      v     : 4
    - name  : default_lifespan
      desc  : default_lifespan desc sample
      label : Default Lifespan
      min   : 1
      max   : 100
      v     : 8
    - name  : noise_covariance
      desc  : noise_covariance desc sample
      label : Noise Covariance
      min   : 1
      max   : 1000
      v     : 1.0
    - name  : measurement_noise_covariance
      desc  : measurement_noise_covariance desc sample
      label : Measurement Noise Covariance
      min   : 1
      max   : 1000
      v     : 25.0
    - name  : error_estimate_covariance
      desc  : error_estimate_covariance desc sample
      label : Error estimate covariance
      min   : 1
      max   : 10000000
      v     : 1000000.0
    - name  : percentage_of_overlapping
      desc  : percentage_of_overlapping desc sample
      label : Percentage of Overlapping
      min   : 0
      max   : 100
      v     : 0.0
    - name  : orb_features
      desc  : orb_features desc sample
      label : Number of ORB features
      min   : 500
      max   : 5000
      v     : 2000
    - name  : use_orb
      desc  : use_orb desc sample
      label : Use ORB Matching?
      min   : 0
      max   : 1
      v     : 0

  - name : obj_reproj
    vars :
    - name     : car
      desc     : car desc sample
      label    : Car
      kind     : checkbox
      v        : True
      cmd_param:
        dash     : ''
        delim    : ':='
    - name     : pedestrian
      desc     : pedestrian desc sample
      label    : Pedestrian
      kind     : checkbox
      v        : False
      cmd_param:
        dash     : ''
        delim    : ':='
    - name         : camera_id
      desc         : camera_id desc sample
      kind         : menu
      label        : Camera ID
      choices_type : str
      v            : ''
      cmd_param    :
        dash         : ''
        delim        : ':='
        only_enable  : True
    - name      : sync
      kind      : hide
      v         : False
      cmd_param :
        dash        : ''
        delim       : ':='
        only_enable : True

  - name : obj_fusion
    vars :
    - name     : car
      desc     : car desc sample
      label    : Car
      kind     : checkbox
      v        : True
      cmd_param:
        dash     : ''
        delim    : ':='
    - name     : pedestrian
      desc     : pedestrian desc sample
      label    : Pedestrian
      kind     : checkbox
      v        : False
      cmd_param:
        dash     : ''
        delim    : ':='
    - name      : sync
      kind      : hide
      v         : False
      cmd_param :
        dash        : ''
        delim       : ':='
        only_enable : True

  - name : feat_proj
    topic: /config/adjust_xy
    msg  : adjust_xy
    vars :
    - name : x
      desc : x desc sample
      label: x
      min  : -100
      max  : 100
      v    : 0
    - name : y
      desc : y desc sample
      label: y
      min  : -100
      max  : 100
      v    : 0
    - name         : camera_id
      desc         : camera_id desc sample
      kind         : menu
      label        : Camera ID
      choices_type : str
      v            : ''
      cmd_param    :
        dash         : ''
        delim        : ':='
        only_enable  : True

  - name : region_tlr
    topic: /config/superimpose
    msg  : Bool
    vars :
    - name  : data
      desc  : data desc sample
      label : Display superimpose result
      kind  : checkbox
      v     : False
    - name         : camera_id
      desc         : camera_id desc sample
      kind         : menu
      label        : Camera ID
      choices_type : str
      v            : ''
      cmd_param    :
        dash         : ''
        delim        : ':='
        only_enable  : True

  - name  : traffic_light
    vars :
    - name      : file
      desc      : file desc sample
      kind      : path
      path_type : dir
      v         : /tmp
      cmd_param :
        dash        : ''
        delim       : ':='

  - name  : lane_navi
    vars  :
    - name      : velocity
      desc      : velocity desc sample
      label     : Velocity (km/h)
      min       : 0
      max       : 200
      v         : 40.0
      cmd_param :
        dash        : ''
        delim       : ':='
    - name      : output_file
      desc      : output_file desc sample
      label     : Output File
      kind      : path
      path_type : save
      v         : /tmp/lane_waypoint.csv
      cmd_param :
        dash        : ''
        delim       : ':='

  - name  : lane_rule
    topic : /config/lane_rule
    msg   : ConfigLaneRule
    vars  :
    - name      : acceleration
      desc      : acceleration desc sample
      label     : Acceleration (m/s^2)
      min       : 0
      max       : 100
      v         : 1.0
    - name      : stopline_search_radius
      desc      : stopline_search_radius desc sample
      label     : Stopline Search Radius (m)
      min       : 0
      max       : 100
      v         : 1.0
    - name      : number_of_zeros_ahead
      desc      : number_of_zeros_ahead desc sample
      label     : Number of Zeros Ahead
      min       : 0
      max       : 100
      v         : 0
    - name      : number_of_zeros_behind
      desc      : number_of_zeros_behind desc sample
      label     : Number of Zeros Behind
      min       : 0
      max       : 100
      v         : 0

  - name  : lane_stop
    topic : /light_color_managed
    msg   : traffic_light
    no_save_vars : [ lane_stop ]
    vars  :
    - name  : traffic_light
      desc  : traffic_light desc sample
      v     : 0
    - name  : lane_stop
      v     : False

  - name  : lane_select
    topic : /config/lane_select
    msg   : ConfigLaneSelect
    vars  :
    - name      : distance_threshold_neighbor_lanes
      desc      : distance_threshold_neighbor_lanes desc sample
      label     : Distance threshold to neighbor lanes (m)
      min       : 1.0
      max       : 10.0
      v         : 5.0
    - name      : lane_change_interval
      desc      : lane_change_interval desc sample
      label     : Lane Change Interval After Lane merge (m)
      min       : 1.0
      max       : 50.0
      v         : 10.0
    - name      : lane_change_target_ratio
      desc      : lane_change_target_ratio desc sample
      label     : Lane Change Target Ratio
      min       : 0
      max       : 20
      v         : 5.0
    - name      : lane_change_target_minimum
      desc      : lane_change_target_minimum desc sample
      label     : Lane Change Target Minimum (m)
      min       : 2.0
      max       : 30.0
      v         : 10.0
    - name      : vector_length_hermite_curve
      desc      : vector_length_hermite_curve desc sample
      label     : Vector Length of Hermite Curve (m)
      min       : 1.0
      max       : 50
      v         : 10.0

  - name  : astar_navi
    vars  :
    - name  : use_back
      desc  : Use reverse motion for planning
      label : Use Reverse Motion
      kind  : checkbox
      v     : False
      cmd_param:
        dash     : ''
        delim    : ':='
    - name      : waypoint_velocity_kmph
      desc      : Velocity of planned waypoints
      label     : Waypoint Velocity
      min       : 0.0
      max       : 40.0
      v         : 5.0
      cmd_param :
        dash      : ''
        delim     : ':='

  - name  : waypoint_saver
    vars  :
    - name      : save_filename
      desc      : save_filename desc sample
      label     : Save File
      kind      : path
      path_type : save
      v         : '/tmp/saved_waypoints.csv'
      cmd_param :
        var_name    : save_finename
        dash        : ''
        delim       : ':='
    - name  : save_velocity
      descs : When you save the velocity in each waypoints, Please check if /current_velocity is publishing
      label : Save /current_velocity
      kind    : checkbox
      v       : False
      cmd_param :
        dash        : ''
        delim       : ':='
    - name      : interval
      desc      : interval desc sample
      label     : Interval
      v         : 1.0
      cmd_param :
        dash        : ''
        delim       : ':='

  - name  : waypoint_clicker
    vars  :
    - name      : velocity
      desc      : velocity desc sample
      label     : Velocity (km/h)
      min       : 0
      max       : 200
      v         : 40.0
      rosparam  : /waypoint_clicker/velocity
    - name      : output_file
      desc      : output_file desc sample
      label     : Output File
      kind      : path
      path_type : save
      v         : /tmp/lane_waypoint.csv
      rosparam  : /waypoint_clicker/output_file

  - name  : waypoint_loader
    vars  :
    - name      : multi_lane_csv
      desc      : driving_lane_csv desc sample
      label     : Multi Lane
      kind      : path
      path_type : multi
      v         : /tmp/driving_lane.csv
      cmd_param :
        dash        : ''
        delim       : ':='
<<<<<<< HEAD
    - name      : decelerate
=======
    - name      : decelerate 
>>>>>>> 2fed1c6a
      desc      : decelerate   desc sample
      label   : 'decelerate :'
      v         : 1.0
      cmd_param :
        dash        : ''
        delim       : ':='

  - name  : ndt_mapping
    topic : /config/ndt_mapping
    msg   : ConfigNdtMapping
    flags : [ no_init_update ]
    vars  :
    - name      : resolution
      desc      : resolution desc sample
      label     : Resolution
      min       : 0.0
      max       : 10.0
      v         : 1.0
    - name      : step_size
      desc      : step_size desc sample
      label     : Step Size
      min       : 0.0
      max       : 1.0
      v         : 0.1
    - name      : trans_eps
      desc      : trans_eps desc sample
      label     : Trans EPS
      min       : 0.0
      max       : 0.1
      v         : 0.01
    - name      : leaf_size
      desc      : leaf_size desc sample
      label     : Leaf Size
      min       : 0.0
      max       : 10.0
      v         : 1.0
    - name      : use_openmp
      desc      : use_openmp desc sample
      label     : Use OpenMP
      kind      : checkbox
      v         : False
      cmd_param :
        dash      : ''
        delim     : ':='

  - name  : car_fusion
    topic : /config/car_fusion
    msg   : ConfigCarFusion
    vars  :
    - name  : min_low_height
      desc  : min_low_height desc sample
      label : Minimum Height(Lower Bound)
      min   : -2
      max   : 0
      v     : -1.5
    - name  : max_low_height
      desc  : max_low_height desc sample
      label : Minimum Height(Upper Bound)
      min   : -2
      max   : 0
      v     : -1.0
    - name  : max_height
      desc  : max_height desc sample
      label : Maximum Height
      min   : 0
      max   : 10
      v     : 2.0
    - name  : min_points
      desc  : min_points desc sample
      label : Min Points in Box
      min   : 1
      max   : 100
      v     : 2
    - name  : dispersion
      desc  : dispersion desc sample
      label : Coefficient of Variation
      min   : 0.0
      max   : 5.0
      v     : 1.0

    - name     : car
      desc     : car desc sample
      label    : Car
      kind     : checkbox
      v        : True
      cmd_param:
        dash     : ''
        delim    : ':='
    - name     : pedestrian
      desc     : pedestrian desc sample
      label    : Pedestrian
      kind     : checkbox
      v        : False
      cmd_param:
        dash     : ''
        delim    : ':='
    - name      : sync
      kind      : hide
      v         : False
      cmd_param :
        dash        : ''
        delim       : ':='
        only_enable : True

  - name  : pedestrian_fusion
    topic : /config/pedestrian_fusion
    msg   : ConfigPedestrianFusion
    vars  :
    - name  : min_low_height
      desc  : min_low_height desc sample
      label : Minimum Height(Lower Bound)
      min   : -2
      max   : 0
      v     : -1.5
    - name  : max_low_height
      desc  : max_low_height desc sample
      label : Minimum Height(Upper Bound)
      min   : -2
      max   : 0
      v     : -1.0
    - name  : max_height
      desc  : max_height desc sample
      label : Maximum Height
      min   : 0
      max   : 10
      v     : 2.0
    - name  : min_points
      desc  : min_points desc sample
      label : Min Points in Box
      min   : 1
      max   : 100
      v     : 2
    - name  : dispersion
      desc  : dispersion desc sample
      label : Coefficient of Variation
      min   : 0.0
      max   : 5.0
      v     : 1.0

  - name  : rcnn
    topic : /config/rcnn
    msg   : ConfigRcnn
    vars  :
    - name  : score_threshold
      desc  : score_threshold desc sample
      label : Score Threshold
      min   : 0.0
      max   : 1.0
      v     : 0.6
    - name  : group_threshold
      desc  : group_threshold desc sample
      label : Group Threshold
      min   : 0.0
      max   : 1.0
      v     : 0.3
    - name  : image_slices
      desc  : image_slices desc sample
      label : Image Slices (proposals)
      min   : 2
      max   : 32
      v     : 16
    - name  : slices_overlap
      desc  : slices_overlap desc sample
      label : Overlap between slices (proposals)
      min   : 0.0
      max   : 1.0
      v     : 0.7
    - name  : b_mean
      desc  : b_mean desc sample
      label : Blue Channel Mean Value (pre processing)
      min   : -255.0
      max   : 255.0
      v     : 192.9801
    - name  : g_mean
      desc  : g_mean desc sample
      label : Green Channel Mean Value (pre processing)
      min   : -255.0
      max   : 255.0
      v     : 115.9465
    - name  : r_mean
      desc  : r_mean desc sample
      label : Red Channel Mean Value (pre processing)
      min   : -255.0
      max   : 255.0
      v     : 122.7717
    - name         : camera_id
      desc         : camera_id desc sample
      kind         : menu
      label        : Camera ID
      choices_type : str
      v            : ''
      cmd_param    :
        dash         : ''
        delim        : ':='
        only_enable  : True

  - name : viewer_sel_cam
    vars :
    - name         : camera_id
      desc         : camera_id desc sample
      kind         : menu
      label        : Camera ID
      choices_type : str
      v            : ''
      cmd_param    :
        dash         : ''
        delim        : ':='
        only_enable  : True

  - name : laserscan2costmap
    vars :
    - name      : resolution
      desc      : resolution desc sample
      label     : resolution
      min       : 0.0
      max       : 0.2
      v         : 0.1
      cmd_param :
        dash      : ''
        delim     : ':='
    - name      : scan_size_x
      desc      : scan_size_x desc sample
      label     : scan_size_x
      min       : 0
      max       : 2000
      v         : 1000
      cmd_param :
        dash      : ''
        delim     : ':='
    - name      : scan_size_y
      desc      : scan_size_y desc sample
      label     : scan_size_y
      min       : 0
      max       : 2000
      v         : 1000
      cmd_param :
        dash      : ''
        delim     : ':='
    - name      : map_size_x
      desc      : map_size_x desc sample
      label     : map_size_x
      min       : 0
      max       : 1000
      v         : 500
      cmd_param :
        dash      : ''
        delim     : ':='
    - name      : map_size_y
      desc      : map_size_y desc sample
      label     : map_size_y
      min       : 0
      max       : 1000
      v         : 500
      cmd_param :
        dash      : ''
        delim     : ':='
    - name      : scan_topic
      desc      : scan_topic desc sample
      label     : scan_topic
      kind      : str
      v         : /scan
      cmd_param :
        dash      : ''
        delim     : ':='
    - name      : sensor_frame
      desc      : sensor_frame desc sample
      label     : sensor_frame
      v         : /velodyne
      kind      : str
      cmd_param :
        dash      : ''
        delim     : ':='

  - name : points2costmap
    vars :
    - name      : resolution
      desc      : resolution desc sample
      label     : resolution
      min       : 0.0
      max       : 0.2
      v         : 0.1
      cmd_param :
        dash      : ''
        delim     : ':='
    - name      : cell_width
      desc      : cell_width desc sample
      label     : map_size_x
      min       : 0
      max       : 1000
      v         : 500
      cmd_param :
        dash      : ''
        delim     : ':='
    - name      : cell_height
      desc      : cell_height desc sample
      label     : map_size_y
      min       : 0
      max       : 1000
      v         : 500
      cmd_param :
        dash      : ''
        delim     : ':='
    - name      : points_topic
      desc      : Subscribing topic for generating a cost map (PointCloud2 message)
      label     : Points Topic
      kind      : str
      v         : /points_lanes
      cmd_param :
        dash      : ''
        delim     : ':='<|MERGE_RESOLUTION|>--- conflicted
+++ resolved
@@ -2023,11 +2023,7 @@
       cmd_param :
         dash        : ''
         delim       : ':='
-<<<<<<< HEAD
-    - name      : decelerate
-=======
     - name      : decelerate 
->>>>>>> 2fed1c6a
       desc      : decelerate   desc sample
       label   : 'decelerate :'
       v         : 1.0
