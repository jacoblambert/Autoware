--- conflicted
+++ resolved
@@ -1099,13 +1099,7 @@
       cmd_param :
         dash        : ''
         delim       : ':='
-<<<<<<< HEAD
-
-  - name  : kf_contour_tracker
-=======
-        
   - name  : lidar_kf_contour_track_param
->>>>>>> 1a93363d
     vars  :
     - name : tracking_type
       desc : select the type of tracking
