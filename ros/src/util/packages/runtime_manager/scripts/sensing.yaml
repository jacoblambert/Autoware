name : Drivers
desc : Drivers desc sample
subs :
  - name : CAN
    desc : CAN desc sample
    subs :
      - name : can_converter
        desc : can_converter desc sample
        probe:
        run  : rosrun kvaser can_converter
      - name : can_draw
        desc : can_draw desc sample
        probe:
        run  : rosrun kvaser can_draw
      - name : can_listener
        desc : can_listener desc sample
        probe:
        run  : rosrun kvaser can_listener
        param: can_listener

  - name : Cameras
    desc : Cameras desc sample
    subs :
      - name : PointGrey Grasshoper 3 (USB1)
        desc : PointGrey Grasshoper 3 (USB1) desc sample
        probe: 'lsusb -d 1e10: > /dev/null'
        run  : roslaunch pointgrey grasshopper3.launch
        param: calibration_path_grasshopper3
        gui  :
          CalibrationFile :
            prop  : 1
            flags : [ center_v ]
      - name : PointGrey Generic
        desc : PointGrey Generic desc sample
        probe:
        run  : roslaunch pointgrey_camera_driver camera.launch
      - name : PointGrey LadyBug 5
        desc : PointGrey LadyBug 5 desc sample
        probe:
        run  : roslaunch pointgrey ladybug.launch
        param: calibration_path_ladybug
        gui  :
          CalibrationFile :
            prop  : 1
            flags : [ center_v ]
          Scale :
            prop  : 1
            flags : [ center_v ]
      - name : USB Generic
        desc : USB Generic desc sample
        probe: 'lsusb -v | grep wTerminalType | grep "Camera Sensor" > /dev/null'
        run  : roslaunch runtime_manager uvc_camera.launch
      - name : IEEE1394
        desc : IEEE1394 desc sample
        probe:
        run  :
      - name : Baumer VLG-22
        desc : Baumer VLG-22 desc sample
        probe:
        run  : roslaunch vlg22c_cam baumer.launch

  - name : GNSS
    desc : GNSS desc sample
    subs :
      - name : Javad Delta 3 (TTY1)
        desc : Javad Delta 3 (TTY1) desc sample
        probe: 'lsusb -d 0584: > /dev/null' # probed if serial converter is connected
        run  : roslaunch javad_navsat_driver javad_navsat.launch
        param: serial
        gui  :
          flags : [ kill_children ]
      - name : Garmin GPS 18x LVC
        desc : Garmin GPS 18x LVC desc sample
        probe:
        run  : rosrun garmin garmin_gps_18x_lvc
      - name : Serial GNSS
        desc : Serial GNSS desc sample
        probe:
        run  : roslaunch nmea_navsat nmea_navsat.launch
        param: serial

  - name : IMU
    desc : IMU desc sample
    subs :
      - name : Memsic VG440
        desc : Memsic VG440 desc sample
        probe:
        run  : do_shell_exec "$(rospack find runtime_manager)/scripts/vg440.sh"
        param: vg440
        gui  :
          flags: [ kill_children ]
      - name : Xsens MTi-300
        desc : Xsens MTi-300 desc sample
        probe:
        run  : do_shell_exec "$(rospack find runtime_manager)/scripts/mti300.sh"
        param: mti300
        gui  :
          flags: [ kill_children ]
          baud : { flags: [ nl ] }
          mode : { flags: [ nl ] }
          frequency: { flags: [ nl ] }
      - name : MicroStrain 3DM-GX5-15
        desc : MicroStrain 3DM-GX5-15 desc sample
        probe:
        run  : do_shell_exec "$(rospack find runtime_manager)/scripts/3dm_gx5_15.sh"
        param: 3dm_gx5_15
        gui  :
          flags: [ kill_children ]
          baud : { flags: [ nl ] }

  - name : LIDARs
    desc : LIDARs desc sample
    subs :
      - name : Velodyne HDL-64e-S2
        desc : Velodyne HDL-64e-S2 desc sample
        probe: 'ifconfig eth0 | grep "192.168.1.105" > /dev/null'
        run  : roslaunch velodyne_pointcloud velodyne_hdl64e_s2.launch
        param: calibration_path
        gui  :
          flags : [ SIGTERM, kill_children ]
          calibration :
            prop  : 1
            flags : [ center_v ]
      - name : Velodyne HDL-64e-S3
        desc : Velodyne HDL-64e-S3 desc sample
        probe: 'ifconfig eth0 | grep "192.168.1.105" > /dev/null'
        run  : roslaunch velodyne_pointcloud velodyne_hdl64e_s3.launch
        param: calibration_path
        gui  :
          flags : [ SIGTERM, kill_children ]
          calibration :
            prop  : 1
            flags : [ center_v ]
      - name : Velodyne HDL-32e
        desc : Velodyne HDL-32e desc sample
        probe: 'ping -c 1 -W 1 192.168.1.201 > /dev/null'
        run  : roslaunch velodyne_pointcloud velodyne_hdl32e.launch
        param: calibration_path
        gui  :
          flags : [ SIGTERM, kill_children ]
          calibration :
            prop  : 1
            flags : [ center_v ]
      - name : Velodyne VLP-16
        desc : Velodyne VLP-16 desc sample
        probe:
        run  : roslaunch velodyne_pointcloud velodyne_vlp16.launch
        param: calibration_path
        gui  :
          flags : [ SIGTERM, kill_children ]
          calibration :
            prop  : 1
            flags : [ center_v ]
      - name : Hokuyo TOP-URG
        desc : Hokuyo TOP-URG desc sample
        probe: 'lsusb -d 15d1: > /dev/null'
        run  : roslaunch hokuyo top_urg.launch
      - name : Hokuyo 3D-URG
        desc : Hokuyo 3D-URG desc sample
        probe:
        run  : roslaunch hokuyo hokuyo_3d.launch
      - name : SICK LMS511
        desc : SICK LMS511 desc sample
        probe:
        run  :
      - name : IBEO 8L Single
        desc : IBEO 8L Single desc sample
        probe:
        run  :

  - name : Other Sensors
    desc : Other Sensors desc sample
    subs :
      - {}

cmds:
  subs :
  - name : Points Downsampler
    desc : Points Downsampler desc sample
    subs :
    - name : voxel_grid_filter
      desc : voxel_grid_filter desc sample
      cmd  : roslaunch points_downsampler points_downsample.launch node_name:=voxel_grid_filter
      param: voxel_grid_filter
      gui  :
        sync :
          func : self.button_synchronization.GetValue()
    - name : ring_filter
      desc : ring_filter desc sample
      cmd  : roslaunch points_downsampler points_downsample.launch node_name:=ring_filter
      param: ring_filter
      gui  :
        sync :
          func : self.button_synchronization.GetValue()
    - name : distance_filter
      desc : distance_filter desc sample
      cmd  : roslaunch points_downsampler points_downsample.launch node_name:=distance_filter
      param: distance_filter
      gui  :
        sync :
          func : self.button_synchronization.GetValue()
    - name : random_filter
      desc : random_filter desc sample
      cmd  : roslaunch points_downsampler points_downsample.launch node_name:=random_filter
      param: random_filter
      gui  :
        sync :
          func : self.button_synchronization.GetValue()

  - name : Points Preprocessor
    desc : Points Preprocessor desc sample
    subs :
<<<<<<< HEAD
    - name : ring_ground_filter
      desc : ring_ground_filter performs ground filtering using the ring number contained on each point
      cmd  : roslaunch points_preprocessor ring_ground_filter.launch node_name:=ring_ground_filter
    - name : ray_ground_filter
      desc : ray_ground_filter performs ground filtering using a radial-concentric based approach
      cmd  : roslaunch points_preprocessor ray_ground_filter.launch node_name:=ray_ground_filter
      param: ray_ground_filter
=======
    - name : ground_filter
      desc : ground_filter desc sample
      cmd  : roslaunch points_preprocessor ground_filter.launch node_name:=ground_filter
      param: ground_filter
      gui  :
        sync :
          func : self.button_synchronization.GetValue()
>>>>>>> 7dc35384
buttons:
  calibration_toolkit :
    desc  : calibration_toolkit desc sample
    run   : rosrun calibration_camera_lidar calibration_toolkit
    gui   :
      flags : [ SIGTERM ]

  calibration_publisher :
    desc  : calibration_publisher desc sample
    run   : roslaunch runtime_manager calibration_publisher.launch
    param : calibration_publisher
    gui   :
      flags : [ open_dialog ]
      open2_dialog_only : [ camera_id ]
      camera_id :
        border : 16
        flags : [ all ]
      file  :
        prop  : 1
      register_lidar2camera_tf :
        flags : [ nl ]
      publish_extrinsic_mat :
        flags : [ nl ]
      publish_camera_info :
        flags : [ nl ]

  points_image :
    desc  : points_image desc sample
    run   : roslaunch runtime_manager points2image.launch
    #param : points_image
    param : sel_cam_and_sync
    gui   :
      flags : [ need_camera_info ]
      sel_cam_dialog_only : [ camera_id ]
      camera_id :
        border : 16
        flags : [ all ]
      sync :
        func : self.button_synchronization.GetValue()

  scan_image :
    desc  : scan_image desc sample
    run   : rosrun scan2image scan2image
    #param : scan_image

  virtual_scan_image :
    desc  : virtual_scan_image desc sample
    run   : roslaunch runtime_manager vscan.launch
    #param : virtual_scan_image
    param : sel_cam_and_sync
    gui   :
      flags : [ need_camera_info, kill_children ]
      sel_cam_dialog_only : [ camera_id ]
      camera_id :
        border : 16
        flags : [ all ]
      sync :
        func : self.button_synchronization.GetValue()

  #camera_extrinsicMat_Publisher :
  #  run   : roslaunch runtime_manager ex_mat_pub.launch
  #  param : camera_extrinsicMat_Publisher

params :
  - name  : can_listener
    vars  :
    - name      : channel
      desc      : channel desc sample
      label     : 'Channel:'
      v         : 0
      cmd_param :
        delim     : ''

  - name  : calibration_path
    vars  :
    - name  : calibration
      desc  : calibration desc sample
      kind  : path
      v     : ''
      cmd_param :
        dash : ''
        delim: ':='
        must : True

  - name  : calibration_path_grasshopper3
    vars  :
    - name  : CalibrationFile
      desc  : CalibrationFile desc sample
      kind  : path
      v     : ''
      cmd_param :
        dash        : ''
        delim       : ':='
        only_enable : True
  - name  : calibration_path_ladybug
    vars  :
    - name  : CalibrationFile
      desc  : CalibrationFile desc sample
      kind  : path
      v     : ''
      cmd_param :
        dash        : ''
        delim       : ':='
        only_enable : True
        must        : True

#  - name  : points_image
#    vars  :
#    - name      : file
#      kind      : path
#      v         : ''
#      cmd_param :
#        delim : ''

#  - name  : scan_image
#    vars  :
#    - name      : file
#      kind      : path
#      v         : ''
#      rosparam  : /scan2image/camera_yaml

#  - name  : virtual_scan_image
#    vars  :
#    - name      : file
#      kind      : path
#      v         : ''
#      cmd_param :
#        dash : ''
#        delim: ':='

  - name  : voxel_grid_filter
    topic : /config/voxel_grid_filter
    msg   : ConfigVoxelGridFilter
    vars  :
    - name  : voxel_leaf_size
      desc  : voxel_leaf_size desc sample
      label : Voxel Leaf Size
      min   : 0
      max   : 10
      v     : 2.0
    - name  : measurement_range
      desc  : measurement_range desc sample
      label : Measurement Range
      min   : 0
      max   : 200
      v     : 200
    - name      : sync
      kind      : hide
      v         : False
      cmd_param :
        dash        : ''
        delim       : ':='
        only_enable : True

  - name  : ring_filter
    topic : /config/ring_filter
    msg   : ConfigRingFilter
    vars  :
    - name  : ring_div
      desc  : ring_div desc sample
      label : Ring Div
      min   : 1
      max   : 64
      v     : 3
    - name  : voxel_leaf_size
      desc  : voxel_leaf_size desc sample
      label : Voxel Leaf Size
      min   : 0
      max   : 10
      v     : 2.0
    - name  : measurement_range
      desc  : measurement_range desc sample
      label : Measurement Range
      min   : 0
      max   : 200
      v     : 200
    - name      : sync
      kind      : hide
      v         : False
      cmd_param :
        dash        : ''
        delim       : ':='
        only_enable : True

  - name  : distance_filter
    topic : /config/distance_filter
    msg   : ConfigDistanceFilter
    vars  :
    - name  : sample_num
      desc  : sample_num desc sample
      label : Sample Num
      min   : 100
      max   : 30000
      v     : 10000
    - name  : measurement_range
      desc  : measurement_range desc sample
      label : Measurement Range
      min   : 0
      max   : 200
      v     : 200
    - name      : sync
      kind      : hide
      v         : False
      cmd_param :
        dash        : ''
        delim       : ':='
        only_enable : True

  - name  : random_filter
    topic : /config/random_filter
    msg   : ConfigRandomFilter
    vars  :
    - name  : sample_num
      desc  : sample_num desc sample
      label : Sample Num
      min   : 100
      max   : 30000
      v     : 10000
    - name  : measurement_range
      desc  : measurement_range desc sample
      label : Measurement Range
      min   : 0
      max   : 200
      v     : 200
    - name      : sync
      kind      : hide
      v         : False
      cmd_param :
        dash        : ''
        delim       : ':='
        only_enable : True
  - name  : ground_filter
    topic : /config/ground_filter
    msg   : ConfigGroundFilter
    vars  :
    - name  : sensor_model
      desc  : sensor_model desc sample
      label : Sensor Model
      kind  : radio_box
      choices: [ '64', '32', '16' ]
      descs  : [ 'HDL-64e', 'HDL-32e', 'VLP-16' ]
      choices_type: str
      v     : '32'
    - name  : sensor_height
      desc  : sensor_height desc sample
      label : Sensor Height
      min   : -3.0
      max   : 3.0
      v     : 1.72
    - name  : max_slope
      desc  : max_slope desc sample
      label : Max Slope
      min   : 0.0
      max   : 40.0
      v     : 20.0
    - name  : point_distance
      desc  : point_distance desc sample
      label : Point Distance
      min   : 0.0
      max   : 1.0
      v     : 0.05
    - name  : min_point
      desc  : min_point desc sample
      label : Min Point
      min   : 1
      max   : 10
      v     : 3
    - name  : clipping_thres
      desc  : clipping_thres desc sample
      label : Clipping Thres
      min   : -3.0
      max   : 3.0
      v     : -0.5
    - name  : gap_thres
      desc  : gap_thres desc sample
      label : Gap Thres
      min   : 0.0
      max   : 3.0
      v     : 0.5
  - name  : calibration_publisher
    vars  :
    - name         : camera_id
      desc         : camera_id desc sample
      kind         : menu
      label        : Camera ID
      choices_type : str
      v            : ''
      cmd_param    :
        dash         : ''
        delim        : ':='
        only_enable  : True
        tail         : True
    - name      : file
      desc      : file desc sample
      kind      : path
      v         : ''
      cmd_param :
        delim     : 'file:='
        must      : True
    - name      : register_lidar2camera_tf
      desc      : register_lidar2camera_tf desc sample
      label     : register TF between lidar and camera
      kind      : checkbox
      v         : True
      cmd_param :
        dash      : ''
        delim     : ':='
    - name      : publish_extrinsic_mat
      desc      : publish_extrinsic_mat desc sample
      label     : publish extrinsic matrix
      kind      : checkbox
      v         : True
      cmd_param :
        dash      : ''
        delim     : ':='
    - name      : publish_camera_info
      desc      : publish_camera_info desc sample
      label     : publish camera_info
      kind      : checkbox
      v         : False
      cmd_param :
        dash      : ''
        delim     : ':='
    - name      : solo_camera
      kind      : hide
      v         : True
      cmd_param :
        dash         : ''
        delim        : ':='
        only_disable : True
        tail         : True

#  - name  : camera_extrinsicMat_Publisher
#    vars  :
#    - name      : file
#      kind      : path
#      v         : ''
#      cmd_param :
#        dash : ''
#        delim: ':='

  - name : serial
    vars :
    - name      : port
      desc      : port desc sample
      label     : 'Device name:'
      kind      : path
      v         : /dev/ttyUSB0
      cmd_param :
        dash      : ''
        delim     : ':='
    - name      : baud
      desc      : baud desc sample
      label     : 'Baud:'
      kind      : menu
      choices   : [ '1200', '2400', '4800', '9600', '19200', '38400', '57600', '115200', '230400' ]
      choices_type : str
      v         : '9600'
      cmd_param :
        dash      : ''
        delim     : ':='

  - name : vg440
    vars :
    - name      : port
      desc      : port desc sample
      label     : 'Device name:'
      kind      : path
      v         : /dev/ttyUSB0
      cmd_param :
        delim     : ''
    - name      : baud
      desc      : baud desc sample
      label     : 'Baud:'
      kind      : menu
      choices   : [ '1200', '2400', '4800', '9600', '19200', '38400', '57600', '115200', '230400' ]
      choices_type : str
      v         : '57600'
      cmd_param :
        delim     : ''

  - name : mti300
    vars :
    - name      : port
      desc      : port desc sample
      label     : 'Device name:'
      kind      : path
      v         : /dev/ttyUSB0
      cmd_param :
        delim     : ''
    - name      : baud
      desc      : baud desc sample
      label     : 'Baud:'
      kind      : menu
      choices   : [ '1200', '2400', '4800', '9600', '19200', '38400', '57600', '115200', '230400' ]
      choices_type : str
      v         : '115200'
      cmd_param :
        delim     : ''
    - name      : mode
      desc      : mode desc sample
      label     : 'Mode:'
      kind      : menu
      choices   : [ '1', '2', '3' ]
      choices_type : str
      v         : '2'
      cmd_param :
        delim     : ''
    - name      : frequency
      desc      : frequency desc sample
      label     : 'Frequency:'
      kind      : menu
      choices   : [ '1','5','10','20','40','50','80','100','200','400' ]
      choices_type : str
      v         : '100'
      cmd_param :
        delim     : ''
    - name      : wait_sec
      desc      : wait sec of booting between mtdevice and mtnode
      label     : 'Wait sec:'
      kind      : num
      v         : 3
      cmd_param :
        delim     : ''

  - name : 3dm_gx5_15
    vars :
    - name      : port
      desc      : port desc sample
      label     : 'Device name:'
      kind      : path
      v         : /dev/ttyACM0
      cmd_param :
        delim     : ''
    - name      : baud
      desc      : baud desc sample
      label     : 'Baud:'
      kind      : menu
      choices   : [ '1200', '2400', '4800', '9600', '19200', '38400', '57600', '115200', '230400' ]
      choices_type : str
      v         : '115200'
      cmd_param :
        delim     : ''
    - name      : frequency
      desc      : frequency desc sample
      label     : 'Frequency:'
      kind      : menu
      choices   : [ '1','5','10','20','40','50','80','100','200','400' ]
      choices_type : str
      v         : '100'
      cmd_param :
        delim     : ''

  - name : sel_cam_and_sync
    vars :
    - name         : camera_id
      desc         : camera_id desc sample
      kind         : menu
      label        : Camera ID
      choices_type : str
      v            : ''
      cmd_param    :
        dash         : ''
        delim        : ':='
        only_enable  : True
    - name      : sync
      kind      : hide
      v         : False
      cmd_param :
        dash        : ''
        delim       : ':='
        only_enable : True

  - name  : ray_ground_filter
    topic : /config/ray_ground_filter
    msg   : ConfigRayGroundFilter
    vars  :
    - name  : input_point_topic
      desc  : Input PointCloud Topic name, ground filtering will be performed.
      label : 'input_point_topic'
      kind  : str
      v     : /points_raw
      cmd_param :
        dash        : ''
        delim       : ':='
    - name  : sensor_height
      desc  : Height of the sensor from the ground
      label : sensor_height
      min   : -5
      max   : 5
      v     : 1.8
      cmd_param :
        dash        : ''
        delim       : ':='
    - name  : clipping_height
      desc  : Remove Points above this height value (default 0.2 meters)
      label : clipping_height
      min   : -5
      max   : 5
      v     : 0.2
      cmd_param :
        dash        : ''
        delim       : ':='
    - name  : min_point_distance
      desc  : Removes Points closer than this distance from the sensor origin (default 1.85 meters)
      label : min_point_distance
      min   : 0
      max   : 5
      v     : 1.85
      cmd_param :
        dash        : ''
        delim       : ':='
    - name  : radial_divider_angle
      desc  : Angle of each Radial division on the XY Plane (default 0.08 degrees)
      label : radial_divider_angle
      min   : 0.01
      max   : 5
      v     : 0.08
      cmd_param :
        dash        : ''
        delim       : ':='
    - name  : concentric_divider_distance
      desc  : Distance of each concentric division on the XY Plane (default 0.01 meters)
      label : concentric_divider_distance
      min   : 0.01
      max   : 1
      v     : 0.01
      cmd_param :
        dash        : ''
        delim       : ':='
    - name  : local_max_slope
      desc  : Max Slope of the ground between Points (default 8 degrees)
      label : local_max_slope
      min   : 1
      max   : 25
      v     : 8
      cmd_param :
        dash        : ''
        delim       : ':='
    - name  : general_max_slope
      desc  : Max Slope of the ground in the entire PointCloud (default 5 degrees)
      label : general_max_slope
      min   : 1
      max   : 25
      v     : 5
      cmd_param :
        dash        : ''
        delim       : ':='
    - name  : min_height_threshold
      desc  : Minimum height threshold between points (default 0.05 meters)
      label : min_height_threshold
      min   : 0.01
      max   : 0.5
      v     : 0.05
      cmd_param :
        dash        : ''
        delim       : ':='
    - name  : reclass_distance_threshold
      desc  : Distance between points at which re classification will occur (default 0.2 meters)
      label : reclass_distance_threshold
      min   : 0.01
      max   : 1
      v     : 0.2
      cmd_param :
        dash        : ''
        delim       : ':='
<|MERGE_RESOLUTION|>--- conflicted
+++ resolved
@@ -210,23 +210,19 @@
   - name : Points Preprocessor
     desc : Points Preprocessor desc sample
     subs :
-<<<<<<< HEAD
     - name : ring_ground_filter
       desc : ring_ground_filter performs ground filtering using the ring number contained on each point
       cmd  : roslaunch points_preprocessor ring_ground_filter.launch node_name:=ring_ground_filter
+      param: ring_ground_filter
+      gui  :
+        sync :
+          func : self.button_synchronization.GetValue()
+
     - name : ray_ground_filter
       desc : ray_ground_filter performs ground filtering using a radial-concentric based approach
       cmd  : roslaunch points_preprocessor ray_ground_filter.launch node_name:=ray_ground_filter
       param: ray_ground_filter
-=======
-    - name : ground_filter
-      desc : ground_filter desc sample
-      cmd  : roslaunch points_preprocessor ground_filter.launch node_name:=ground_filter
-      param: ground_filter
-      gui  :
-        sync :
-          func : self.button_synchronization.GetValue()
->>>>>>> 7dc35384
+      
 buttons:
   calibration_toolkit :
     desc  : calibration_toolkit desc sample
@@ -458,9 +454,10 @@
         dash        : ''
         delim       : ':='
         only_enable : True
-  - name  : ground_filter
-    topic : /config/ground_filter
-    msg   : ConfigGroundFilter
+
+  - name  : ring_ground_filter
+    topic : /config/ring_ground_filter
+    msg   : ConfigRingGroundFilter
     vars  :
     - name  : sensor_model
       desc  : sensor_model desc sample
@@ -506,6 +503,7 @@
       min   : 0.0
       max   : 3.0
       v     : 0.5
+
   - name  : calibration_publisher
     vars  :
     - name         : camera_id
@@ -792,4 +790,4 @@
       v     : 0.2
       cmd_param :
         dash        : ''
-        delim       : ':='
+        delim       : ':='